/*
 * Linux Security Module interfaces
 *
 * Copyright (C) 2001 WireX Communications, Inc <chris@wirex.com>
 * Copyright (C) 2001 Greg Kroah-Hartman <greg@kroah.com>
 * Copyright (C) 2001 Networks Associates Technology, Inc <ssmalley@nai.com>
 * Copyright (C) 2001 James Morris <jmorris@intercode.com.au>
 * Copyright (C) 2001 Silicon Graphics, Inc. (Trust Technology Group)
 * Copyright (C) 2015 Intel Corporation.
 * Copyright (C) 2015 Casey Schaufler <casey@schaufler-ca.com>
 * Copyright (C) 2016 Mellanox Techonologies
 *
 *	This program is free software; you can redistribute it and/or modify
 *	it under the terms of the GNU General Public License as published by
 *	the Free Software Foundation; either version 2 of the License, or
 *	(at your option) any later version.
 *
 *	Due to this file being licensed under the GPL there is controversy over
 *	whether this permits you to write a module that #includes this file
 *	without placing your module under the GPL.  Please consult a lawyer for
 *	advice before doing this.
 *
 */

#ifndef __LINUX_LSM_HOOKS_H
#define __LINUX_LSM_HOOKS_H

#include <linux/security.h>
#include <linux/init.h>
#include <linux/rculist.h>

/**
 * union security_list_options - Linux Security Module hook function list
 *
 * Security hooks for program execution operations.
 *
 * @bprm_set_creds:
 *	Save security information in the bprm->security field, typically based
 *	on information about the bprm->file, for later use by the apply_creds
 *	hook.  This hook may also optionally check permissions (e.g. for
 *	transitions between security domains).
 *	This hook may be called multiple times during a single execve, e.g. for
 *	interpreters.  The hook can tell whether it has already been called by
 *	checking to see if @bprm->security is non-NULL.  If so, then the hook
 *	may decide either to retain the security information saved earlier or
 *	to replace it.  The hook must set @bprm->secureexec to 1 if a "secure
 *	exec" has happened as a result of this hook call.  The flag is used to
 *	indicate the need for a sanitized execution environment, and is also
 *	passed in the ELF auxiliary table on the initial stack to indicate
 *	whether libc should enable secure mode.
 *	@bprm contains the linux_binprm structure.
 *	Return 0 if the hook is successful and permission is granted.
 * @bprm_check_security:
 *	This hook mediates the point when a search for a binary handler will
 *	begin.  It allows a check the @bprm->security value which is set in the
 *	preceding set_creds call.  The primary difference from set_creds is
 *	that the argv list and envp list are reliably available in @bprm.  This
 *	hook may be called multiple times during a single execve; and in each
 *	pass set_creds is called first.
 *	@bprm contains the linux_binprm structure.
 *	Return 0 if the hook is successful and permission is granted.
 * @bprm_committing_creds:
 *	Prepare to install the new security attributes of a process being
 *	transformed by an execve operation, based on the old credentials
 *	pointed to by @current->cred and the information set in @bprm->cred by
 *	the bprm_set_creds hook.  @bprm points to the linux_binprm structure.
 *	This hook is a good place to perform state changes on the process such
 *	as closing open file descriptors to which access will no longer be
 *	granted when the attributes are changed.  This is called immediately
 *	before commit_creds().
 * @bprm_committed_creds:
 *	Tidy up after the installation of the new security attributes of a
 *	process being transformed by an execve operation.  The new credentials
 *	have, by this point, been set to @current->cred.  @bprm points to the
 *	linux_binprm structure.  This hook is a good place to perform state
 *	changes on the process such as clearing out non-inheritable signal
 *	state.  This is called immediately after commit_creds().
 *
 * Security hooks for mount using fs_context.
 *	[See also Documentation/filesystems/mounting.txt]
 *
 * @fs_context_dup:
 *	Allocate and attach a security structure to sc->security.  This pointer
 *	is initialised to NULL by the caller.
 *	@fc indicates the new filesystem context.
 *	@src_fc indicates the original filesystem context.
 * @fs_context_parse_param:
 *	Userspace provided a parameter to configure a superblock.  The LSM may
 *	reject it with an error and may use it for itself, in which case it
 *	should return 0; otherwise it should return -ENOPARAM to pass it on to
 *	the filesystem.
 *	@fc indicates the filesystem context.
 *	@param The parameter
 *
 * Security hooks for filesystem operations.
 *
 * @sb_alloc_security:
 *	Allocate and attach a security structure to the sb->s_security field.
 *	The s_security field is initialized to NULL when the structure is
 *	allocated.
 *	@sb contains the super_block structure to be modified.
 *	Return 0 if operation was successful.
 * @sb_free_security:
 *	Deallocate and clear the sb->s_security field.
 *	@sb contains the super_block structure to be modified.
 * @sb_statfs:
 *	Check permission before obtaining filesystem statistics for the @mnt
 *	mountpoint.
 *	@dentry is a handle on the superblock for the filesystem.
 *	Return 0 if permission is granted.
 * @sb_mount:
 *	Check permission before an object specified by @dev_name is mounted on
 *	the mount point named by @nd.  For an ordinary mount, @dev_name
 *	identifies a device if the file system type requires a device.  For a
 *	remount (@flags & MS_REMOUNT), @dev_name is irrelevant.  For a
 *	loopback/bind mount (@flags & MS_BIND), @dev_name identifies the
 *	pathname of the object being mounted.
 *	@dev_name contains the name for object being mounted.
 *	@path contains the path for mount point object.
 *	@type contains the filesystem type.
 *	@flags contains the mount flags.
 *	@data contains the filesystem-specific data.
 *	Return 0 if permission is granted.
 * @sb_copy_data:
 *	Allow mount option data to be copied prior to parsing by the filesystem,
 *	so that the security module can extract security-specific mount
 *	options cleanly (a filesystem may modify the data e.g. with strsep()).
 *	This also allows the original mount data to be stripped of security-
 *	specific options to avoid having to make filesystems aware of them.
 *	@orig the original mount data copied from userspace.
 *	@copy copied data which will be passed to the security module.
 *	Returns 0 if the copy was successful.
 * @sb_remount:
 *	Extracts security system specific mount options and verifies no changes
 *	are being made to those options.
 *	@sb superblock being remounted
 *	@data contains the filesystem-specific data.
 *	Return 0 if permission is granted.
 * @sb_umount:
 *	Check permission before the @mnt file system is unmounted.
 *	@mnt contains the mounted file system.
 *	@flags contains the unmount flags, e.g. MNT_FORCE.
 *	Return 0 if permission is granted.
 * @sb_pivotroot:
 *	Check permission before pivoting the root filesystem.
 *	@old_path contains the path for the new location of the
 *	current root (put_old).
 *	@new_path contains the path for the new root (new_root).
 *	Return 0 if permission is granted.
 * @sb_set_mnt_opts:
 *	Set the security relevant mount options used for a superblock
 *	@sb the superblock to set security mount options for
 *	@opts binary data structure containing all lsm mount data
 * @sb_clone_mnt_opts:
 *	Copy all security options from a given superblock to another
 *	@oldsb old superblock which contain information to clone
 *	@newsb new superblock which needs filled in
 * @sb_parse_opts_str:
 *	Parse a string of security data filling in the opts structure
 *	@options string containing all mount options known by the LSM
 *	@opts binary data structure usable by the LSM
 * @move_mount:
 *	Check permission before a mount is moved.
 *	@from_path indicates the mount that is going to be moved.
 *	@to_path indicates the mountpoint that will be mounted upon.
 * @dentry_init_security:
 *	Compute a context for a dentry as the inode is not yet available
 *	since NFSv4 has no label backed by an EA anyway.
 *	@dentry dentry to use in calculating the context.
 *	@mode mode used to determine resource type.
 *	@name name of the last path component used to create file
 *	@ctx pointer to place the pointer to the resulting context in.
 *	@ctxlen point to place the length of the resulting context.
 * @dentry_create_files_as:
 *	Compute a context for a dentry as the inode is not yet available
 *	and set that context in passed in creds so that new files are
 *	created using that context. Context is calculated using the
 *	passed in creds and not the creds of the caller.
 *	@dentry dentry to use in calculating the context.
 *	@mode mode used to determine resource type.
 *	@name name of the last path component used to create file
 *	@old creds which should be used for context calculation
 *	@new creds to modify
 *
 *
 * Security hooks for inode operations.
 *
 * @inode_alloc_security:
 *	Allocate and attach a security structure to @inode->i_security.  The
 *	i_security field is initialized to NULL when the inode structure is
 *	allocated.
 *	@inode contains the inode structure.
 *	Return 0 if operation was successful.
 * @inode_free_security:
 *	@inode contains the inode structure.
 *	Deallocate the inode security structure and set @inode->i_security to
 *	NULL.
 * @inode_init_security:
 *	Obtain the security attribute name suffix and value to set on a newly
 *	created inode and set up the incore security field for the new inode.
 *	This hook is called by the fs code as part of the inode creation
 *	transaction and provides for atomic labeling of the inode, unlike
 *	the post_create/mkdir/... hooks called by the VFS.  The hook function
 *	is expected to allocate the name and value via kmalloc, with the caller
 *	being responsible for calling kfree after using them.
 *	If the security module does not use security attributes or does
 *	not wish to put a security attribute on this particular inode,
 *	then it should return -EOPNOTSUPP to skip this processing.
 *	@inode contains the inode structure of the newly created inode.
 *	@dir contains the inode structure of the parent directory.
 *	@qstr contains the last path component of the new object
 *	@name will be set to the allocated name suffix (e.g. selinux).
 *	@value will be set to the allocated attribute value.
 *	@len will be set to the length of the value.
 *	Returns 0 if @name and @value have been successfully set,
 *	-EOPNOTSUPP if no security attribute is needed, or
 *	-ENOMEM on memory allocation failure.
 * @inode_create:
 *	Check permission to create a regular file.
 *	@dir contains inode structure of the parent of the new file.
 *	@dentry contains the dentry structure for the file to be created.
 *	@mode contains the file mode of the file to be created.
 *	Return 0 if permission is granted.
 * @inode_link:
 *	Check permission before creating a new hard link to a file.
 *	@old_dentry contains the dentry structure for an existing
 *	link to the file.
 *	@dir contains the inode structure of the parent directory
 *	of the new link.
 *	@new_dentry contains the dentry structure for the new link.
 *	Return 0 if permission is granted.
 * @path_link:
 *	Check permission before creating a new hard link to a file.
 *	@old_dentry contains the dentry structure for an existing link
 *	to the file.
 *	@new_dir contains the path structure of the parent directory of
 *	the new link.
 *	@new_dentry contains the dentry structure for the new link.
 *	Return 0 if permission is granted.
 * @inode_unlink:
 *	Check the permission to remove a hard link to a file.
 *	@dir contains the inode structure of parent directory of the file.
 *	@dentry contains the dentry structure for file to be unlinked.
 *	Return 0 if permission is granted.
 * @path_unlink:
 *	Check the permission to remove a hard link to a file.
 *	@dir contains the path structure of parent directory of the file.
 *	@dentry contains the dentry structure for file to be unlinked.
 *	Return 0 if permission is granted.
 * @inode_symlink:
 *	Check the permission to create a symbolic link to a file.
 *	@dir contains the inode structure of parent directory of
 *	the symbolic link.
 *	@dentry contains the dentry structure of the symbolic link.
 *	@old_name contains the pathname of file.
 *	Return 0 if permission is granted.
 * @path_symlink:
 *	Check the permission to create a symbolic link to a file.
 *	@dir contains the path structure of parent directory of
 *	the symbolic link.
 *	@dentry contains the dentry structure of the symbolic link.
 *	@old_name contains the pathname of file.
 *	Return 0 if permission is granted.
 * @inode_mkdir:
 *	Check permissions to create a new directory in the existing directory
 *	associated with inode structure @dir.
 *	@dir contains the inode structure of parent of the directory
 *	to be created.
 *	@dentry contains the dentry structure of new directory.
 *	@mode contains the mode of new directory.
 *	Return 0 if permission is granted.
 * @path_mkdir:
 *	Check permissions to create a new directory in the existing directory
 *	associated with path structure @path.
 *	@dir contains the path structure of parent of the directory
 *	to be created.
 *	@dentry contains the dentry structure of new directory.
 *	@mode contains the mode of new directory.
 *	Return 0 if permission is granted.
 * @inode_rmdir:
 *	Check the permission to remove a directory.
 *	@dir contains the inode structure of parent of the directory
 *	to be removed.
 *	@dentry contains the dentry structure of directory to be removed.
 *	Return 0 if permission is granted.
 * @path_rmdir:
 *	Check the permission to remove a directory.
 *	@dir contains the path structure of parent of the directory to be
 *	removed.
 *	@dentry contains the dentry structure of directory to be removed.
 *	Return 0 if permission is granted.
 * @inode_mknod:
 *	Check permissions when creating a special file (or a socket or a fifo
 *	file created via the mknod system call).  Note that if mknod operation
 *	is being done for a regular file, then the create hook will be called
 *	and not this hook.
 *	@dir contains the inode structure of parent of the new file.
 *	@dentry contains the dentry structure of the new file.
 *	@mode contains the mode of the new file.
 *	@dev contains the device number.
 *	Return 0 if permission is granted.
 * @path_mknod:
 *	Check permissions when creating a file. Note that this hook is called
 *	even if mknod operation is being done for a regular file.
 *	@dir contains the path structure of parent of the new file.
 *	@dentry contains the dentry structure of the new file.
 *	@mode contains the mode of the new file.
 *	@dev contains the undecoded device number. Use new_decode_dev() to get
 *	the decoded device number.
 *	Return 0 if permission is granted.
 * @inode_rename:
 *	Check for permission to rename a file or directory.
 *	@old_dir contains the inode structure for parent of the old link.
 *	@old_dentry contains the dentry structure of the old link.
 *	@new_dir contains the inode structure for parent of the new link.
 *	@new_dentry contains the dentry structure of the new link.
 *	Return 0 if permission is granted.
 * @path_rename:
 *	Check for permission to rename a file or directory.
 *	@old_dir contains the path structure for parent of the old link.
 *	@old_dentry contains the dentry structure of the old link.
 *	@new_dir contains the path structure for parent of the new link.
 *	@new_dentry contains the dentry structure of the new link.
 *	Return 0 if permission is granted.
 * @path_chmod:
 *	Check for permission to change a mode of the file @path. The new
 *	mode is specified in @mode.
 *	@path contains the path structure of the file to change the mode.
 *	@mode contains the new DAC's permission, which is a bitmask of
 *	constants from <include/uapi/linux/stat.h>
 *	Return 0 if permission is granted.
 * @path_chown:
 *	Check for permission to change owner/group of a file or directory.
 *	@path contains the path structure.
 *	@uid contains new owner's ID.
 *	@gid contains new group's ID.
 *	Return 0 if permission is granted.
 * @path_chroot:
 *	Check for permission to change root directory.
 *	@path contains the path structure.
 *	Return 0 if permission is granted.
 * @inode_readlink:
 *	Check the permission to read the symbolic link.
 *	@dentry contains the dentry structure for the file link.
 *	Return 0 if permission is granted.
 * @inode_follow_link:
 *	Check permission to follow a symbolic link when looking up a pathname.
 *	@dentry contains the dentry structure for the link.
 *	@inode contains the inode, which itself is not stable in RCU-walk
 *	@rcu indicates whether we are in RCU-walk mode.
 *	Return 0 if permission is granted.
 * @inode_permission:
 *	Check permission before accessing an inode.  This hook is called by the
 *	existing Linux permission function, so a security module can use it to
 *	provide additional checking for existing Linux permission checks.
 *	Notice that this hook is called when a file is opened (as well as many
 *	other operations), whereas the file_security_ops permission hook is
 *	called when the actual read/write operations are performed.
 *	@inode contains the inode structure to check.
 *	@mask contains the permission mask.
 *	Return 0 if permission is granted.
 * @inode_setattr:
 *	Check permission before setting file attributes.  Note that the kernel
 *	call to notify_change is performed from several locations, whenever
 *	file attributes change (such as when a file is truncated, chown/chmod
 *	operations, transferring disk quotas, etc).
 *	@dentry contains the dentry structure for the file.
 *	@attr is the iattr structure containing the new file attributes.
 *	Return 0 if permission is granted.
 * @path_truncate:
 *	Check permission before truncating a file.
 *	@path contains the path structure for the file.
 *	Return 0 if permission is granted.
 * @inode_getattr:
 *	Check permission before obtaining file attributes.
 *	@path contains the path structure for the file.
 *	Return 0 if permission is granted.
 * @inode_setxattr:
 *	Check permission before setting the extended attributes
 *	@value identified by @name for @dentry.
 *	Return 0 if permission is granted.
 * @inode_post_setxattr:
 *	Update inode security field after successful setxattr operation.
 *	@value identified by @name for @dentry.
 * @inode_getxattr:
 *	Check permission before obtaining the extended attributes
 *	identified by @name for @dentry.
 *	Return 0 if permission is granted.
 * @inode_listxattr:
 *	Check permission before obtaining the list of extended attribute
 *	names for @dentry.
 *	Return 0 if permission is granted.
 * @inode_removexattr:
 *	Check permission before removing the extended attribute
 *	identified by @name for @dentry.
 *	Return 0 if permission is granted.
 * @inode_getsecurity:
 *	Retrieve a copy of the extended attribute representation of the
 *	security label associated with @name for @inode via @buffer.  Note that
 *	@name is the remainder of the attribute name after the security prefix
 *	has been removed. @alloc is used to specify of the call should return a
 *	value via the buffer or just the value length Return size of buffer on
 *	success.
 * @inode_setsecurity:
 *	Set the security label associated with @name for @inode from the
 *	extended attribute value @value.  @size indicates the size of the
 *	@value in bytes.  @flags may be XATTR_CREATE, XATTR_REPLACE, or 0.
 *	Note that @name is the remainder of the attribute name after the
 *	security. prefix has been removed.
 *	Return 0 on success.
 * @inode_listsecurity:
 *	Copy the extended attribute names for the security labels
 *	associated with @inode into @buffer.  The maximum size of @buffer
 *	is specified by @buffer_size.  @buffer may be NULL to request
 *	the size of the buffer required.
 *	Returns number of bytes used/required on success.
 * @inode_need_killpriv:
 *	Called when an inode has been changed.
 *	@dentry is the dentry being changed.
 *	Return <0 on error to abort the inode change operation.
 *	Return 0 if inode_killpriv does not need to be called.
 *	Return >0 if inode_killpriv does need to be called.
 * @inode_killpriv:
 *	The setuid bit is being removed.  Remove similar security labels.
 *	Called with the dentry->d_inode->i_mutex held.
 *	@dentry is the dentry being changed.
 *	Return 0 on success.  If error is returned, then the operation
 *	causing setuid bit removal is failed.
 * @inode_getsecid:
 *	Get the secid associated with the node.
 *	@inode contains a pointer to the inode.
 *	@secid contains a pointer to the location where result will be saved.
 *	In case of failure, @secid will be set to zero.
 * @inode_copy_up:
 *	A file is about to be copied up from lower layer to upper layer of
 *	overlay filesystem. Security module can prepare a set of new creds
 *	and modify as need be and return new creds. Caller will switch to
 *	new creds temporarily to create new file and release newly allocated
 *	creds.
 *	@src indicates the union dentry of file that is being copied up.
 *	@new pointer to pointer to return newly allocated creds.
 *	Returns 0 on success or a negative error code on error.
 * @inode_copy_up_xattr:
 *	Filter the xattrs being copied up when a unioned file is copied
 *	up from a lower layer to the union/overlay layer.
 *	@name indicates the name of the xattr.
 *	Returns 0 to accept the xattr, 1 to discard the xattr, -EOPNOTSUPP if
 *	security module does not know about attribute or a negative error code
 *	to abort the copy up. Note that the caller is responsible for reading
 *	and writing the xattrs as this hook is merely a filter.
 *
 * Security hooks for kernfs node operations
 *
 * @kernfs_init_security:
 *	Initialize the security context of a newly created kernfs node based
 *	on its own and its parent's attributes.
 *
 *	@kn_dir the parent kernfs node
 *	@kn the new child kernfs node
 *
 * Security hooks for file operations
 *
 * @file_permission:
 *	Check file permissions before accessing an open file.  This hook is
 *	called by various operations that read or write files.  A security
 *	module can use this hook to perform additional checking on these
 *	operations, e.g.  to revalidate permissions on use to support privilege
 *	bracketing or policy changes.  Notice that this hook is used when the
 *	actual read/write operations are performed, whereas the
 *	inode_security_ops hook is called when a file is opened (as well as
 *	many other operations).
 *	Caveat:  Although this hook can be used to revalidate permissions for
 *	various system call operations that read or write files, it does not
 *	address the revalidation of permissions for memory-mapped files.
 *	Security modules must handle this separately if they need such
 *	revalidation.
 *	@file contains the file structure being accessed.
 *	@mask contains the requested permissions.
 *	Return 0 if permission is granted.
 * @file_alloc_security:
 *	Allocate and attach a security structure to the file->f_security field.
 *	The security field is initialized to NULL when the structure is first
 *	created.
 *	@file contains the file structure to secure.
 *	Return 0 if the hook is successful and permission is granted.
 * @file_free_security:
 *	Deallocate and free any security structures stored in file->f_security.
 *	@file contains the file structure being modified.
 * @file_ioctl:
 *	@file contains the file structure.
 *	@cmd contains the operation to perform.
 *	@arg contains the operational arguments.
 *	Check permission for an ioctl operation on @file.  Note that @arg
 *	sometimes represents a user space pointer; in other cases, it may be a
 *	simple integer value.  When @arg represents a user space pointer, it
 *	should never be used by the security module.
 *	Return 0 if permission is granted.
 * @mmap_addr :
 *	Check permissions for a mmap operation at @addr.
 *	@addr contains virtual address that will be used for the operation.
 *	Return 0 if permission is granted.
 * @mmap_file :
 *	Check permissions for a mmap operation.  The @file may be NULL, e.g.
 *	if mapping anonymous memory.
 *	@file contains the file structure for file to map (may be NULL).
 *	@reqprot contains the protection requested by the application.
 *	@prot contains the protection that will be applied by the kernel.
 *	@flags contains the operational flags.
 *	Return 0 if permission is granted.
 * @file_mprotect:
 *	Check permissions before changing memory access permissions.
 *	@vma contains the memory region to modify.
 *	@reqprot contains the protection requested by the application.
 *	@prot contains the protection that will be applied by the kernel.
 *	Return 0 if permission is granted.
 * @file_lock:
 *	Check permission before performing file locking operations.
 *	Note the hook mediates both flock and fcntl style locks.
 *	@file contains the file structure.
 *	@cmd contains the posix-translated lock operation to perform
 *	(e.g. F_RDLCK, F_WRLCK).
 *	Return 0 if permission is granted.
 * @file_fcntl:
 *	Check permission before allowing the file operation specified by @cmd
 *	from being performed on the file @file.  Note that @arg sometimes
 *	represents a user space pointer; in other cases, it may be a simple
 *	integer value.  When @arg represents a user space pointer, it should
 *	never be used by the security module.
 *	@file contains the file structure.
 *	@cmd contains the operation to be performed.
 *	@arg contains the operational arguments.
 *	Return 0 if permission is granted.
 * @file_set_fowner:
 *	Save owner security information (typically from current->security) in
 *	file->f_security for later use by the send_sigiotask hook.
 *	@file contains the file structure to update.
 *	Return 0 on success.
 * @file_send_sigiotask:
 *	Check permission for the file owner @fown to send SIGIO or SIGURG to the
 *	process @tsk.  Note that this hook is sometimes called from interrupt.
 *	Note that the fown_struct, @fown, is never outside the context of a
 *	struct file, so the file structure (and associated security information)
 *	can always be obtained: container_of(fown, struct file, f_owner)
 *	@tsk contains the structure of task receiving signal.
 *	@fown contains the file owner information.
 *	@sig is the signal that will be sent.  When 0, kernel sends SIGIO.
 *	Return 0 if permission is granted.
 * @file_receive:
 *	This hook allows security modules to control the ability of a process
 *	to receive an open file descriptor via socket IPC.
 *	@file contains the file structure being received.
 *	Return 0 if permission is granted.
 * @file_open:
 *	Save open-time permission checking state for later use upon
 *	file_permission, and recheck access if anything has changed
 *	since inode_permission.
 *
 * Security hooks for task operations.
 *
 * @task_alloc:
 *	@task task being allocated.
 *	@clone_flags contains the flags indicating what should be shared.
 *	Handle allocation of task-related resources.
 *	Returns a zero on success, negative values on failure.
 * @task_free:
 *	@task task about to be freed.
 *	Handle release of task-related resources. (Note that this can be called
 *	from interrupt context.)
 * @cred_alloc_blank:
 *	@cred points to the credentials.
 *	@gfp indicates the atomicity of any memory allocations.
 *	Only allocate sufficient memory and attach to @cred such that
 *	cred_transfer() will not get ENOMEM.
 * @cred_free:
 *	@cred points to the credentials.
 *	Deallocate and clear the cred->security field in a set of credentials.
 * @cred_prepare:
 *	@new points to the new credentials.
 *	@old points to the original credentials.
 *	@gfp indicates the atomicity of any memory allocations.
 *	Prepare a new set of credentials by copying the data from the old set.
 * @cred_transfer:
 *	@new points to the new credentials.
 *	@old points to the original credentials.
 *	Transfer data from original creds to new creds
 * @cred_getsecid:
 *	Retrieve the security identifier of the cred structure @c
 *	@c contains the credentials, secid will be placed into @secid.
 *	In case of failure, @secid will be set to zero.
 * @kernel_act_as:
 *	Set the credentials for a kernel service to act as (subjective context).
 *	@new points to the credentials to be modified.
 *	@secid specifies the security ID to be set
 *	The current task must be the one that nominated @secid.
 *	Return 0 if successful.
 * @kernel_create_files_as:
 *	Set the file creation context in a set of credentials to be the same as
 *	the objective context of the specified inode.
 *	@new points to the credentials to be modified.
 *	@inode points to the inode to use as a reference.
 *	The current task must be the one that nominated @inode.
 *	Return 0 if successful.
 * @kernel_module_request:
 *	Ability to trigger the kernel to automatically upcall to userspace for
 *	userspace to load a kernel module with the given name.
 *	@kmod_name name of the module requested by the kernel
 *	Return 0 if successful.
 * @kernel_load_data:
 *	Load data provided by userspace.
 *	@id kernel load data identifier
 *	Return 0 if permission is granted.
 * @kernel_read_file:
 *	Read a file specified by userspace.
 *	@file contains the file structure pointing to the file being read
 *	by the kernel.
 *	@id kernel read file identifier
 *	Return 0 if permission is granted.
 * @kernel_post_read_file:
 *	Read a file specified by userspace.
 *	@file contains the file structure pointing to the file being read
 *	by the kernel.
 *	@buf pointer to buffer containing the file contents.
 *	@size length of the file contents.
 *	@id kernel read file identifier
 *	Return 0 if permission is granted.
 * @task_fix_setuid:
 *	Update the module's state after setting one or more of the user
 *	identity attributes of the current process.  The @flags parameter
 *	indicates which of the set*uid system calls invoked this hook.  If
 *	@new is the set of credentials that will be installed.  Modifications
 *	should be made to this rather than to @current->cred.
 *	@old is the set of credentials that are being replaces
 *	@flags contains one of the LSM_SETID_* values.
 *	Return 0 on success.
 * @task_setpgid:
 *	Check permission before setting the process group identifier of the
 *	process @p to @pgid.
 *	@p contains the task_struct for process being modified.
 *	@pgid contains the new pgid.
 *	Return 0 if permission is granted.
 * @task_getpgid:
 *	Check permission before getting the process group identifier of the
 *	process @p.
 *	@p contains the task_struct for the process.
 *	Return 0 if permission is granted.
 * @task_getsid:
 *	Check permission before getting the session identifier of the process
 *	@p.
 *	@p contains the task_struct for the process.
 *	Return 0 if permission is granted.
 * @task_getsecid:
 *	Retrieve the security identifier of the process @p.
 *	@p contains the task_struct for the process and place is into @secid.
 *	In case of failure, @secid will be set to zero.
 *
 * @task_setnice:
 *	Check permission before setting the nice value of @p to @nice.
 *	@p contains the task_struct of process.
 *	@nice contains the new nice value.
 *	Return 0 if permission is granted.
 * @task_setioprio:
 *	Check permission before setting the ioprio value of @p to @ioprio.
 *	@p contains the task_struct of process.
 *	@ioprio contains the new ioprio value
 *	Return 0 if permission is granted.
 * @task_getioprio:
 *	Check permission before getting the ioprio value of @p.
 *	@p contains the task_struct of process.
 *	Return 0 if permission is granted.
 * @task_prlimit:
 *	Check permission before getting and/or setting the resource limits of
 *	another task.
 *	@cred points to the cred structure for the current task.
 *	@tcred points to the cred structure for the target task.
 *	@flags contains the LSM_PRLIMIT_* flag bits indicating whether the
 *	resource limits are being read, modified, or both.
 *	Return 0 if permission is granted.
 * @task_setrlimit:
 *	Check permission before setting the resource limits of process @p
 *	for @resource to @new_rlim.  The old resource limit values can
 *	be examined by dereferencing (p->signal->rlim + resource).
 *	@p points to the task_struct for the target task's group leader.
 *	@resource contains the resource whose limit is being set.
 *	@new_rlim contains the new limits for @resource.
 *	Return 0 if permission is granted.
 * @task_setscheduler:
 *	Check permission before setting scheduling policy and/or parameters of
 *	process @p.
 *	@p contains the task_struct for process.
 *	Return 0 if permission is granted.
 * @task_getscheduler:
 *	Check permission before obtaining scheduling information for process
 *	@p.
 *	@p contains the task_struct for process.
 *	Return 0 if permission is granted.
 * @task_movememory:
 *	Check permission before moving memory owned by process @p.
 *	@p contains the task_struct for process.
 *	Return 0 if permission is granted.
 * @task_kill:
 *	Check permission before sending signal @sig to @p.  @info can be NULL,
 *	the constant 1, or a pointer to a kernel_siginfo structure.  If @info is 1 or
 *	SI_FROMKERNEL(info) is true, then the signal should be viewed as coming
 *	from the kernel and should typically be permitted.
 *	SIGIO signals are handled separately by the send_sigiotask hook in
 *	file_security_ops.
 *	@p contains the task_struct for process.
 *	@info contains the signal information.
 *	@sig contains the signal value.
 *	@cred contains the cred of the process where the signal originated, or
 *	NULL if the current task is the originator.
 *	Return 0 if permission is granted.
 * @task_prctl:
 *	Check permission before performing a process control operation on the
 *	current process.
 *	@option contains the operation.
 *	@arg2 contains a argument.
 *	@arg3 contains a argument.
 *	@arg4 contains a argument.
 *	@arg5 contains a argument.
 *	Return -ENOSYS if no-one wanted to handle this op, any other value to
 *	cause prctl() to return immediately with that value.
 * @task_to_inode:
 *	Set the security attributes for an inode based on an associated task's
 *	security attributes, e.g. for /proc/pid inodes.
 *	@p contains the task_struct for the task.
 *	@inode contains the inode structure for the inode.
 *
 * Security hooks for Netlink messaging.
 *
 * @netlink_send:
 *	Save security information for a netlink message so that permission
 *	checking can be performed when the message is processed.  The security
 *	information can be saved using the eff_cap field of the
 *	netlink_skb_parms structure.  Also may be used to provide fine
 *	grained control over message transmission.
 *	@sk associated sock of task sending the message.
 *	@skb contains the sk_buff structure for the netlink message.
 *	Return 0 if the information was successfully saved and message
 *	is allowed to be transmitted.
 *
 * Security hooks for Unix domain networking.
 *
 * @unix_stream_connect:
 *	Check permissions before establishing a Unix domain stream connection
 *	between @sock and @other.
 *	@sock contains the sock structure.
 *	@other contains the peer sock structure.
 *	@newsk contains the new sock structure.
 *	Return 0 if permission is granted.
 * @unix_may_send:
 *	Check permissions before connecting or sending datagrams from @sock to
 *	@other.
 *	@sock contains the socket structure.
 *	@other contains the peer socket structure.
 *	Return 0 if permission is granted.
 *
 * The @unix_stream_connect and @unix_may_send hooks were necessary because
 * Linux provides an alternative to the conventional file name space for Unix
 * domain sockets.  Whereas binding and connecting to sockets in the file name
 * space is mediated by the typical file permissions (and caught by the mknod
 * and permission hooks in inode_security_ops), binding and connecting to
 * sockets in the abstract name space is completely unmediated.  Sufficient
 * control of Unix domain sockets in the abstract name space isn't possible
 * using only the socket layer hooks, since we need to know the actual target
 * socket, which is not looked up until we are inside the af_unix code.
 *
 * Security hooks for socket operations.
 *
 * @socket_create:
 *	Check permissions prior to creating a new socket.
 *	@family contains the requested protocol family.
 *	@type contains the requested communications type.
 *	@protocol contains the requested protocol.
 *	@kern set to 1 if a kernel socket.
 *	Return 0 if permission is granted.
 * @socket_post_create:
 *	This hook allows a module to update or allocate a per-socket security
 *	structure. Note that the security field was not added directly to the
 *	socket structure, but rather, the socket security information is stored
 *	in the associated inode.  Typically, the inode alloc_security hook will
 *	allocate and and attach security information to
 *	SOCK_INODE(sock)->i_security.  This hook may be used to update the
 *	SOCK_INODE(sock)->i_security field with additional information that
 *	wasn't available when the inode was allocated.
 *	@sock contains the newly created socket structure.
 *	@family contains the requested protocol family.
 *	@type contains the requested communications type.
 *	@protocol contains the requested protocol.
 *	@kern set to 1 if a kernel socket.
 * @socket_socketpair:
 *	Check permissions before creating a fresh pair of sockets.
 *	@socka contains the first socket structure.
 *	@sockb contains the second socket structure.
 *	Return 0 if permission is granted and the connection was established.
 * @socket_bind:
 *	Check permission before socket protocol layer bind operation is
 *	performed and the socket @sock is bound to the address specified in the
 *	@address parameter.
 *	@sock contains the socket structure.
 *	@address contains the address to bind to.
 *	@addrlen contains the length of address.
 *	Return 0 if permission is granted.
 * @socket_connect:
 *	Check permission before socket protocol layer connect operation
 *	attempts to connect socket @sock to a remote address, @address.
 *	@sock contains the socket structure.
 *	@address contains the address of remote endpoint.
 *	@addrlen contains the length of address.
 *	Return 0 if permission is granted.
 * @socket_listen:
 *	Check permission before socket protocol layer listen operation.
 *	@sock contains the socket structure.
 *	@backlog contains the maximum length for the pending connection queue.
 *	Return 0 if permission is granted.
 * @socket_accept:
 *	Check permission before accepting a new connection.  Note that the new
 *	socket, @newsock, has been created and some information copied to it,
 *	but the accept operation has not actually been performed.
 *	@sock contains the listening socket structure.
 *	@newsock contains the newly created server socket for connection.
 *	Return 0 if permission is granted.
 * @socket_sendmsg:
 *	Check permission before transmitting a message to another socket.
 *	@sock contains the socket structure.
 *	@msg contains the message to be transmitted.
 *	@size contains the size of message.
 *	Return 0 if permission is granted.
 * @socket_recvmsg:
 *	Check permission before receiving a message from a socket.
 *	@sock contains the socket structure.
 *	@msg contains the message structure.
 *	@size contains the size of message structure.
 *	@flags contains the operational flags.
 *	Return 0 if permission is granted.
 * @socket_getsockname:
 *	Check permission before the local address (name) of the socket object
 *	@sock is retrieved.
 *	@sock contains the socket structure.
 *	Return 0 if permission is granted.
 * @socket_getpeername:
 *	Check permission before the remote address (name) of a socket object
 *	@sock is retrieved.
 *	@sock contains the socket structure.
 *	Return 0 if permission is granted.
 * @socket_getsockopt:
 *	Check permissions before retrieving the options associated with socket
 *	@sock.
 *	@sock contains the socket structure.
 *	@level contains the protocol level to retrieve option from.
 *	@optname contains the name of option to retrieve.
 *	Return 0 if permission is granted.
 * @socket_setsockopt:
 *	Check permissions before setting the options associated with socket
 *	@sock.
 *	@sock contains the socket structure.
 *	@level contains the protocol level to set options for.
 *	@optname contains the name of the option to set.
 *	Return 0 if permission is granted.
 * @socket_shutdown:
 *	Checks permission before all or part of a connection on the socket
 *	@sock is shut down.
 *	@sock contains the socket structure.
 *	@how contains the flag indicating how future sends and receives
 *	are handled.
 *	Return 0 if permission is granted.
 * @socket_sock_rcv_skb:
 *	Check permissions on incoming network packets.  This hook is distinct
 *	from Netfilter's IP input hooks since it is the first time that the
 *	incoming sk_buff @skb has been associated with a particular socket, @sk.
 *	Must not sleep inside this hook because some callers hold spinlocks.
 *	@sk contains the sock (not socket) associated with the incoming sk_buff.
 *	@skb contains the incoming network data.
 * @socket_getpeersec_stream:
 *	This hook allows the security module to provide peer socket security
 *	state for unix or connected tcp sockets to userspace via getsockopt
 *	SO_GETPEERSEC.  For tcp sockets this can be meaningful if the
 *	socket is associated with an ipsec SA.
 *	@sock is the local socket.
 *	@optval userspace memory where the security state is to be copied.
 *	@optlen userspace int where the module should copy the actual length
 *	of the security state.
 *	@len as input is the maximum length to copy to userspace provided
 *	by the caller.
 *	Return 0 if all is well, otherwise, typical getsockopt return
 *	values.
 * @socket_getpeersec_dgram:
 *	This hook allows the security module to provide peer socket security
 *	state for udp sockets on a per-packet basis to userspace via
 *	getsockopt SO_GETPEERSEC. The application must first have indicated
 *	the IP_PASSSEC option via getsockopt. It can then retrieve the
 *	security state returned by this hook for a packet via the SCM_SECURITY
 *	ancillary message type.
 *	@sock contains the peer socket. May be NULL.
 *	@skb is the sk_buff for the packet being queried. May be NULL.
 *	@secid pointer to store the secid of the packet.
 *	Return 0 on success, error on failure.
 * @sk_alloc_security:
 *	Allocate and attach a security structure to the sk->sk_security field,
 *	which is used to copy security attributes between local stream sockets.
 * @sk_free_security:
 *	Deallocate security structure.
 * @sk_clone_security:
 *	Clone/copy security structure.
 * @sk_getsecid:
 *	Retrieve the LSM-specific secid for the sock to enable caching
 *	of network authorizations.
 * @sock_graft:
 *	Sets the socket's isec sid to the sock's sid.
 * @inet_conn_request:
 *	Sets the openreq's sid to socket's sid with MLS portion taken
 *	from peer sid.
 * @inet_csk_clone:
 *	Sets the new child socket's sid to the openreq sid.
 * @inet_conn_established:
 *	Sets the connection's peersid to the secmark on skb.
 * @secmark_relabel_packet:
 *	check if the process should be allowed to relabel packets to
 *	the given secid
 * @secmark_refcount_inc:
 *	tells the LSM to increment the number of secmark labeling rules loaded
 * @secmark_refcount_dec:
 *	tells the LSM to decrement the number of secmark labeling rules loaded
 * @req_classify_flow:
 *	Sets the flow's sid to the openreq sid.
 * @tun_dev_alloc_security:
 *	This hook allows a module to allocate a security structure for a TUN
 *	device.
 *	@security pointer to a security structure pointer.
 *	Returns a zero on success, negative values on failure.
 * @tun_dev_free_security:
 *	This hook allows a module to free the security structure for a TUN
 *	device.
 *	@security pointer to the TUN device's security structure
 * @tun_dev_create:
 *	Check permissions prior to creating a new TUN device.
 * @tun_dev_attach_queue:
 *	Check permissions prior to attaching to a TUN device queue.
 *	@security pointer to the TUN device's security structure.
 * @tun_dev_attach:
 *	This hook can be used by the module to update any security state
 *	associated with the TUN device's sock structure.
 *	@sk contains the existing sock structure.
 *	@security pointer to the TUN device's security structure.
 * @tun_dev_open:
 *	This hook can be used by the module to update any security state
 *	associated with the TUN device's security structure.
 *	@security pointer to the TUN devices's security structure.
 *
 * Security hooks for SCTP
 *
 * @sctp_assoc_request:
 *	Passes the @ep and @chunk->skb of the association INIT packet to
 *	the security module.
 *	@ep pointer to sctp endpoint structure.
 *	@skb pointer to skbuff of association packet.
 *	Return 0 on success, error on failure.
 * @sctp_bind_connect:
 *	Validiate permissions required for each address associated with sock
 *	@sk. Depending on @optname, the addresses will be treated as either
 *	for a connect or bind service. The @addrlen is calculated on each
 *	ipv4 and ipv6 address using sizeof(struct sockaddr_in) or
 *	sizeof(struct sockaddr_in6).
 *	@sk pointer to sock structure.
 *	@optname name of the option to validate.
 *	@address list containing one or more ipv4/ipv6 addresses.
 *	@addrlen total length of address(s).
 *	Return 0 on success, error on failure.
 * @sctp_sk_clone:
 *	Called whenever a new socket is created by accept(2) (i.e. a TCP
 *	style socket) or when a socket is 'peeled off' e.g userspace
 *	calls sctp_peeloff(3).
 *	@ep pointer to current sctp endpoint structure.
 *	@sk pointer to current sock structure.
 *	@sk pointer to new sock structure.
 *
 * Security hooks for Infiniband
 *
 * @ib_pkey_access:
 *	Check permission to access a pkey when modifing a QP.
 *	@subnet_prefix the subnet prefix of the port being used.
 *	@pkey the pkey to be accessed.
 *	@sec pointer to a security structure.
 * @ib_endport_manage_subnet:
 *	Check permissions to send and receive SMPs on a end port.
 *	@dev_name the IB device name (i.e. mlx4_0).
 *	@port_num the port number.
 *	@sec pointer to a security structure.
 * @ib_alloc_security:
 *	Allocate a security structure for Infiniband objects.
 *	@sec pointer to a security structure pointer.
 *	Returns 0 on success, non-zero on failure
 * @ib_free_security:
 *	Deallocate an Infiniband security structure.
 *	@sec contains the security structure to be freed.
 *
 * Security hooks for XFRM operations.
 *
 * @xfrm_policy_alloc_security:
 *	@ctxp is a pointer to the xfrm_sec_ctx being added to Security Policy
 *	Database used by the XFRM system.
 *	@sec_ctx contains the security context information being provided by
 *	the user-level policy update program (e.g., setkey).
 *	Allocate a security structure to the xp->security field; the security
 *	field is initialized to NULL when the xfrm_policy is allocated.
 *	Return 0 if operation was successful (memory to allocate, legal context)
 *	@gfp is to specify the context for the allocation
 * @xfrm_policy_clone_security:
 *	@old_ctx contains an existing xfrm_sec_ctx.
 *	@new_ctxp contains a new xfrm_sec_ctx being cloned from old.
 *	Allocate a security structure in new_ctxp that contains the
 *	information from the old_ctx structure.
 *	Return 0 if operation was successful (memory to allocate).
 * @xfrm_policy_free_security:
 *	@ctx contains the xfrm_sec_ctx
 *	Deallocate xp->security.
 * @xfrm_policy_delete_security:
 *	@ctx contains the xfrm_sec_ctx.
 *	Authorize deletion of xp->security.
 * @xfrm_state_alloc:
 *	@x contains the xfrm_state being added to the Security Association
 *	Database by the XFRM system.
 *	@sec_ctx contains the security context information being provided by
 *	the user-level SA generation program (e.g., setkey or racoon).
 *	Allocate a security structure to the x->security field; the security
 *	field is initialized to NULL when the xfrm_state is allocated. Set the
 *	context to correspond to sec_ctx. Return 0 if operation was successful
 *	(memory to allocate, legal context).
 * @xfrm_state_alloc_acquire:
 *	@x contains the xfrm_state being added to the Security Association
 *	Database by the XFRM system.
 *	@polsec contains the policy's security context.
 *	@secid contains the secid from which to take the mls portion of the
 *	context.
 *	Allocate a security structure to the x->security field; the security
 *	field is initialized to NULL when the xfrm_state is allocated. Set the
 *	context to correspond to secid. Return 0 if operation was successful
 *	(memory to allocate, legal context).
 * @xfrm_state_free_security:
 *	@x contains the xfrm_state.
 *	Deallocate x->security.
 * @xfrm_state_delete_security:
 *	@x contains the xfrm_state.
 *	Authorize deletion of x->security.
 * @xfrm_policy_lookup:
 *	@ctx contains the xfrm_sec_ctx for which the access control is being
 *	checked.
 *	@fl_secid contains the flow security label that is used to authorize
 *	access to the policy xp.
 *	@dir contains the direction of the flow (input or output).
 *	Check permission when a flow selects a xfrm_policy for processing
 *	XFRMs on a packet.  The hook is called when selecting either a
 *	per-socket policy or a generic xfrm policy.
 *	Return 0 if permission is granted, -ESRCH otherwise, or -errno
 *	on other errors.
 * @xfrm_state_pol_flow_match:
 *	@x contains the state to match.
 *	@xp contains the policy to check for a match.
 *	@fl contains the flow to check for a match.
 *	Return 1 if there is a match.
 * @xfrm_decode_session:
 *	@skb points to skb to decode.
 *	@secid points to the flow key secid to set.
 *	@ckall says if all xfrms used should be checked for same secid.
 *	Return 0 if ckall is zero or all xfrms used have the same secid.
 *
 * Security hooks affecting all Key Management operations
 *
 * @key_alloc:
 *	Permit allocation of a key and assign security data. Note that key does
 *	not have a serial number assigned at this point.
 *	@key points to the key.
 *	@flags is the allocation flags
 *	Return 0 if permission is granted, -ve error otherwise.
 * @key_free:
 *	Notification of destruction; free security data.
 *	@key points to the key.
 *	No return value.
 * @key_permission:
 *	See whether a specific operational right is granted to a process on a
 *	key.
 *	@key_ref refers to the key (key pointer + possession attribute bit).
 *	@cred points to the credentials to provide the context against which to
 *	evaluate the security data on the key.
 *	@perm describes the combination of permissions required of this key.
 *	Return 0 if permission is granted, -ve error otherwise.
 * @key_getsecurity:
 *	Get a textual representation of the security context attached to a key
 *	for the purposes of honouring KEYCTL_GETSECURITY.  This function
 *	allocates the storage for the NUL-terminated string and the caller
 *	should free it.
 *	@key points to the key to be queried.
 *	@_buffer points to a pointer that should be set to point to the
 *	resulting string (if no label or an error occurs).
 *	Return the length of the string (including terminating NUL) or -ve if
 *	an error.
 *	May also return 0 (and a NULL buffer pointer) if there is no label.
 *
 * Security hooks affecting all System V IPC operations.
 *
 * @ipc_permission:
 *	Check permissions for access to IPC
 *	@ipcp contains the kernel IPC permission structure
 *	@flag contains the desired (requested) permission set
 *	Return 0 if permission is granted.
 * @ipc_getsecid:
 *	Get the secid associated with the ipc object.
 *	@ipcp contains the kernel IPC permission structure.
 *	@secid contains a pointer to the location where result will be saved.
 *	In case of failure, @secid will be set to zero.
 *
 * Security hooks for individual messages held in System V IPC message queues
 * @msg_msg_alloc_security:
 *	Allocate and attach a security structure to the msg->security field.
 *	The security field is initialized to NULL when the structure is first
 *	created.
 *	@msg contains the message structure to be modified.
 *	Return 0 if operation was successful and permission is granted.
 * @msg_msg_free_security:
 *	Deallocate the security structure for this message.
 *	@msg contains the message structure to be modified.
 *
 * Security hooks for System V IPC Message Queues
 *
 * @msg_queue_alloc_security:
 *	Allocate and attach a security structure to the
 *	@perm->security field. The security field is initialized to
 *	NULL when the structure is first created.
 *	@perm contains the IPC permissions of the message queue.
 *	Return 0 if operation was successful and permission is granted.
 * @msg_queue_free_security:
 *	Deallocate security field @perm->security for the message queue.
 *	@perm contains the IPC permissions of the message queue.
 * @msg_queue_associate:
 *	Check permission when a message queue is requested through the
 *	msgget system call. This hook is only called when returning the
 *	message queue identifier for an existing message queue, not when a
 *	new message queue is created.
 *	@perm contains the IPC permissions of the message queue.
 *	@msqflg contains the operation control flags.
 *	Return 0 if permission is granted.
 * @msg_queue_msgctl:
 *	Check permission when a message control operation specified by @cmd
 *	is to be performed on the message queue with permissions @perm.
 *	The @perm may be NULL, e.g. for IPC_INFO or MSG_INFO.
 *	@perm contains the IPC permissions of the msg queue. May be NULL.
 *	@cmd contains the operation to be performed.
 *	Return 0 if permission is granted.
 * @msg_queue_msgsnd:
 *	Check permission before a message, @msg, is enqueued on the message
 *	queue with permissions @perm.
 *	@perm contains the IPC permissions of the message queue.
 *	@msg contains the message to be enqueued.
 *	@msqflg contains operational flags.
 *	Return 0 if permission is granted.
 * @msg_queue_msgrcv:
 *	Check permission before a message, @msg, is removed from the message
 *	queue. The @target task structure contains a pointer to the
 *	process that will be receiving the message (not equal to the current
 *	process when inline receives are being performed).
 *	@perm contains the IPC permissions of the message queue.
 *	@msg contains the message destination.
 *	@target contains the task structure for recipient process.
 *	@type contains the type of message requested.
 *	@mode contains the operational flags.
 *	Return 0 if permission is granted.
 *
 * Security hooks for System V Shared Memory Segments
 *
 * @shm_alloc_security:
 *	Allocate and attach a security structure to the @perm->security
 *	field. The security field is initialized to NULL when the structure is
 *	first created.
 *	@perm contains the IPC permissions of the shared memory structure.
 *	Return 0 if operation was successful and permission is granted.
 * @shm_free_security:
 *	Deallocate the security structure @perm->security for the memory segment.
 *	@perm contains the IPC permissions of the shared memory structure.
 * @shm_associate:
 *	Check permission when a shared memory region is requested through the
 *	shmget system call. This hook is only called when returning the shared
 *	memory region identifier for an existing region, not when a new shared
 *	memory region is created.
 *	@perm contains the IPC permissions of the shared memory structure.
 *	@shmflg contains the operation control flags.
 *	Return 0 if permission is granted.
 * @shm_shmctl:
 *	Check permission when a shared memory control operation specified by
 *	@cmd is to be performed on the shared memory region with permissions @perm.
 *	The @perm may be NULL, e.g. for IPC_INFO or SHM_INFO.
 *	@perm contains the IPC permissions of the shared memory structure.
 *	@cmd contains the operation to be performed.
 *	Return 0 if permission is granted.
 * @shm_shmat:
 *	Check permissions prior to allowing the shmat system call to attach the
 *	shared memory segment with permissions @perm to the data segment of the
 *	calling process. The attaching address is specified by @shmaddr.
 *	@perm contains the IPC permissions of the shared memory structure.
 *	@shmaddr contains the address to attach memory region to.
 *	@shmflg contains the operational flags.
 *	Return 0 if permission is granted.
 *
 * Security hooks for System V Semaphores
 *
 * @sem_alloc_security:
 *	Allocate and attach a security structure to the @perm->security
 *	field. The security field is initialized to NULL when the structure is
 *	first created.
 *	@perm contains the IPC permissions of the semaphore.
 *	Return 0 if operation was successful and permission is granted.
 * @sem_free_security:
 *	Deallocate security structure @perm->security for the semaphore.
 *	@perm contains the IPC permissions of the semaphore.
 * @sem_associate:
 *	Check permission when a semaphore is requested through the semget
 *	system call. This hook is only called when returning the semaphore
 *	identifier for an existing semaphore, not when a new one must be
 *	created.
 *	@perm contains the IPC permissions of the semaphore.
 *	@semflg contains the operation control flags.
 *	Return 0 if permission is granted.
 * @sem_semctl:
 *	Check permission when a semaphore operation specified by @cmd is to be
 *	performed on the semaphore. The @perm may be NULL, e.g. for
 *	IPC_INFO or SEM_INFO.
 *	@perm contains the IPC permissions of the semaphore. May be NULL.
 *	@cmd contains the operation to be performed.
 *	Return 0 if permission is granted.
 * @sem_semop:
 *	Check permissions before performing operations on members of the
 *	semaphore set. If the @alter flag is nonzero, the semaphore set
 *	may be modified.
 *	@perm contains the IPC permissions of the semaphore.
 *	@sops contains the operations to perform.
 *	@nsops contains the number of operations to perform.
 *	@alter contains the flag indicating whether changes are to be made.
 *	Return 0 if permission is granted.
 *
 * @binder_set_context_mgr:
 *	Check whether @mgr is allowed to be the binder context manager.
 *	@mgr contains the task_struct for the task being registered.
 *	Return 0 if permission is granted.
 * @binder_transaction:
 *	Check whether @from is allowed to invoke a binder transaction call
 *	to @to.
 *	@from contains the task_struct for the sending task.
 *	@to contains the task_struct for the receiving task.
 * @binder_transfer_binder:
 *	Check whether @from is allowed to transfer a binder reference to @to.
 *	@from contains the task_struct for the sending task.
 *	@to contains the task_struct for the receiving task.
 * @binder_transfer_file:
 *	Check whether @from is allowed to transfer @file to @to.
 *	@from contains the task_struct for the sending task.
 *	@file contains the struct file being transferred.
 *	@to contains the task_struct for the receiving task.
 *
 * @ptrace_access_check:
 *	Check permission before allowing the current process to trace the
 *	@child process.
 *	Security modules may also want to perform a process tracing check
 *	during an execve in the set_security or apply_creds hooks of
 *	tracing check during an execve in the bprm_set_creds hook of
 *	binprm_security_ops if the process is being traced and its security
 *	attributes would be changed by the execve.
 *	@child contains the task_struct structure for the target process.
 *	@mode contains the PTRACE_MODE flags indicating the form of access.
 *	Return 0 if permission is granted.
 * @ptrace_traceme:
 *	Check that the @parent process has sufficient permission to trace the
 *	current process before allowing the current process to present itself
 *	to the @parent process for tracing.
 *	@parent contains the task_struct structure for debugger process.
 *	Return 0 if permission is granted.
 * @capget:
 *	Get the @effective, @inheritable, and @permitted capability sets for
 *	the @target process.  The hook may also perform permission checking to
 *	determine if the current process is allowed to see the capability sets
 *	of the @target process.
 *	@target contains the task_struct structure for target process.
 *	@effective contains the effective capability set.
 *	@inheritable contains the inheritable capability set.
 *	@permitted contains the permitted capability set.
 *	Return 0 if the capability sets were successfully obtained.
 * @capset:
 *	Set the @effective, @inheritable, and @permitted capability sets for
 *	the current process.
 *	@new contains the new credentials structure for target process.
 *	@old contains the current credentials structure for target process.
 *	@effective contains the effective capability set.
 *	@inheritable contains the inheritable capability set.
 *	@permitted contains the permitted capability set.
 *	Return 0 and update @new if permission is granted.
 * @capable:
 *	Check whether the @tsk process has the @cap capability in the indicated
 *	credentials.
 *	@cred contains the credentials to use.
 *	@ns contains the user namespace we want the capability in
 *	@cap contains the capability <include/linux/capability.h>.
 *	@opts contains options for the capable check <include/linux/security.h>
 *	Return 0 if the capability is granted for @tsk.
 * @syslog:
 *	Check permission before accessing the kernel message ring or changing
 *	logging to the console.
 *	See the syslog(2) manual page for an explanation of the @type values.
 *	@type contains the SYSLOG_ACTION_* constant from <include/linux/syslog.h>
 *	Return 0 if permission is granted.
 * @settime:
 *	Check permission to change the system time.
 *	struct timespec64 is defined in <include/linux/time64.h> and timezone
 *	is defined in <include/linux/time.h>
 *	@ts contains new time
 *	@tz contains new timezone
 *	Return 0 if permission is granted.
 * @vm_enough_memory:
 *	Check permissions for allocating a new virtual mapping.
 *	@mm contains the mm struct it is being added to.
 *	@pages contains the number of pages.
 *	Return 0 if permission is granted.
 *
 * @ismaclabel:
 *	Check if the extended attribute specified by @name
 *	represents a MAC label. Returns 1 if name is a MAC
 *	attribute otherwise returns 0.
 *	@name full extended attribute name to check against
 *	LSM as a MAC label.
 *
 * @secid_to_secctx:
 *	Convert secid to security context.  If secdata is NULL the length of
 *	the result will be returned in seclen, but no secdata will be returned.
 *	This does mean that the length could change between calls to check the
 *	length and the next call which actually allocates and returns the
 *	secdata.
 *	@secid contains the security ID.
 *	@secdata contains the pointer that stores the converted security
 *	context.
 *	@seclen pointer which contains the length of the data
 * @secctx_to_secid:
 *	Convert security context to secid.
 *	@secid contains the pointer to the generated security ID.
 *	@secdata contains the security context.
 *
 * @release_secctx:
 *	Release the security context.
 *	@secdata contains the security context.
 *	@seclen contains the length of the security context.
 *
 * Security hooks for Audit
 *
 * @audit_rule_init:
 *	Allocate and initialize an LSM audit rule structure.
 *	@field contains the required Audit action.
 *	Fields flags are defined in <include/linux/audit.h>
 *	@op contains the operator the rule uses.
 *	@rulestr contains the context where the rule will be applied to.
 *	@lsmrule contains a pointer to receive the result.
 *	Return 0 if @lsmrule has been successfully set,
 *	-EINVAL in case of an invalid rule.
 *
 * @audit_rule_known:
 *	Specifies whether given @krule contains any fields related to
 *	current LSM.
 *	@krule contains the audit rule of interest.
 *	Return 1 in case of relation found, 0 otherwise.
 *
 * @audit_rule_match:
 *	Determine if given @secid matches a rule previously approved
 *	by @audit_rule_known.
 *	@secid contains the security id in question.
 *	@field contains the field which relates to current LSM.
 *	@op contains the operator that will be used for matching.
<<<<<<< HEAD
 *	@rule points to the audit rule that will be checked against.
=======
 *	@lrule points to the audit rule that will be checked against.
>>>>>>> 0ecfebd2
 *	Return 1 if secid matches the rule, 0 if it does not, -ERRNO on failure.
 *
 * @audit_rule_free:
 *	Deallocate the LSM audit rule structure previously allocated by
 *	audit_rule_init.
 *	@lsmrule contains the allocated rule
 *
 * @inode_invalidate_secctx:
 *	Notify the security module that it must revalidate the security context
 *	of an inode.
 *
 * @inode_notifysecctx:
 *	Notify the security module of what the security context of an inode
 *	should be.  Initializes the incore security context managed by the
 *	security module for this inode.  Example usage:  NFS client invokes
 *	this hook to initialize the security context in its incore inode to the
 *	value provided by the server for the file when the server returned the
 *	file's attributes to the client.
 *	Must be called with inode->i_mutex locked.
 *	@inode we wish to set the security context of.
 *	@ctx contains the string which we wish to set in the inode.
 *	@ctxlen contains the length of @ctx.
 *
 * @inode_setsecctx:
 *	Change the security context of an inode.  Updates the
 *	incore security context managed by the security module and invokes the
 *	fs code as needed (via __vfs_setxattr_noperm) to update any backing
 *	xattrs that represent the context.  Example usage:  NFS server invokes
 *	this hook to change the security context in its incore inode and on the
 *	backing filesystem to a value provided by the client on a SETATTR
 *	operation.
 *	Must be called with inode->i_mutex locked.
 *	@dentry contains the inode we wish to set the security context of.
 *	@ctx contains the string which we wish to set in the inode.
 *	@ctxlen contains the length of @ctx.
 *
 * @inode_getsecctx:
 *	On success, returns 0 and fills out @ctx and @ctxlen with the security
 *	context for the given @inode.
 *	@inode we wish to get the security context of.
 *	@ctx is a pointer in which to place the allocated security context.
 *	@ctxlen points to the place to put the length of @ctx.
 *
 * Security hooks for using the eBPF maps and programs functionalities through
 * eBPF syscalls.
 *
 * @bpf:
 *	Do a initial check for all bpf syscalls after the attribute is copied
 *	into the kernel. The actual security module can implement their own
 *	rules to check the specific cmd they need.
 *
 * @bpf_map:
 *	Do a check when the kernel generate and return a file descriptor for
 *	eBPF maps.
 *
 *	@map: bpf map that we want to access
 *	@mask: the access flags
 *
 * @bpf_prog:
 *	Do a check when the kernel generate and return a file descriptor for
 *	eBPF programs.
 *
 *	@prog: bpf prog that userspace want to use.
 *
 * @bpf_map_alloc_security:
 *	Initialize the security field inside bpf map.
 *
 * @bpf_map_free_security:
 *	Clean up the security information stored inside bpf map.
 *
 * @bpf_prog_alloc_security:
 *	Initialize the security field inside bpf program.
 *
 * @bpf_prog_free_security:
 *	Clean up the security information stored inside bpf prog.
 *
 */
union security_list_options {
	int (*binder_set_context_mgr)(struct task_struct *mgr);
	int (*binder_transaction)(struct task_struct *from,
					struct task_struct *to);
	int (*binder_transfer_binder)(struct task_struct *from,
					struct task_struct *to);
	int (*binder_transfer_file)(struct task_struct *from,
					struct task_struct *to,
					struct file *file);

	int (*ptrace_access_check)(struct task_struct *child,
					unsigned int mode);
	int (*ptrace_traceme)(struct task_struct *parent);
	int (*capget)(struct task_struct *target, kernel_cap_t *effective,
			kernel_cap_t *inheritable, kernel_cap_t *permitted);
	int (*capset)(struct cred *new, const struct cred *old,
			const kernel_cap_t *effective,
			const kernel_cap_t *inheritable,
			const kernel_cap_t *permitted);
	int (*capable)(const struct cred *cred,
			struct user_namespace *ns,
			int cap,
			unsigned int opts);
	int (*quotactl)(int cmds, int type, int id, struct super_block *sb);
	int (*quota_on)(struct dentry *dentry);
	int (*syslog)(int type);
	int (*settime)(const struct timespec64 *ts, const struct timezone *tz);
	int (*vm_enough_memory)(struct mm_struct *mm, long pages);

	int (*bprm_set_creds)(struct linux_binprm *bprm);
	int (*bprm_check_security)(struct linux_binprm *bprm);
	void (*bprm_committing_creds)(struct linux_binprm *bprm);
	void (*bprm_committed_creds)(struct linux_binprm *bprm);

	int (*fs_context_dup)(struct fs_context *fc, struct fs_context *src_sc);
	int (*fs_context_parse_param)(struct fs_context *fc, struct fs_parameter *param);

	int (*sb_alloc_security)(struct super_block *sb);
	void (*sb_free_security)(struct super_block *sb);
	void (*sb_free_mnt_opts)(void *mnt_opts);
	int (*sb_eat_lsm_opts)(char *orig, void **mnt_opts);
	int (*sb_remount)(struct super_block *sb, void *mnt_opts);
	int (*sb_kern_mount)(struct super_block *sb);
	int (*sb_show_options)(struct seq_file *m, struct super_block *sb);
	int (*sb_statfs)(struct dentry *dentry);
	int (*sb_mount)(const char *dev_name, const struct path *path,
			const char *type, unsigned long flags, void *data);
	int (*sb_umount)(struct vfsmount *mnt, int flags);
	int (*sb_pivotroot)(const struct path *old_path, const struct path *new_path);
	int (*sb_set_mnt_opts)(struct super_block *sb,
				void *mnt_opts,
				unsigned long kern_flags,
				unsigned long *set_kern_flags);
	int (*sb_clone_mnt_opts)(const struct super_block *oldsb,
					struct super_block *newsb,
					unsigned long kern_flags,
					unsigned long *set_kern_flags);
	int (*sb_add_mnt_opt)(const char *option, const char *val, int len,
			      void **mnt_opts);
<<<<<<< HEAD
=======
	int (*move_mount)(const struct path *from_path, const struct path *to_path);
>>>>>>> 0ecfebd2
	int (*dentry_init_security)(struct dentry *dentry, int mode,
					const struct qstr *name, void **ctx,
					u32 *ctxlen);
	int (*dentry_create_files_as)(struct dentry *dentry, int mode,
					struct qstr *name,
					const struct cred *old,
					struct cred *new);


#ifdef CONFIG_SECURITY_PATH
	int (*path_unlink)(const struct path *dir, struct dentry *dentry);
	int (*path_mkdir)(const struct path *dir, struct dentry *dentry,
				umode_t mode);
	int (*path_rmdir)(const struct path *dir, struct dentry *dentry);
	int (*path_mknod)(const struct path *dir, struct dentry *dentry,
				umode_t mode, unsigned int dev);
	int (*path_truncate)(const struct path *path);
	int (*path_symlink)(const struct path *dir, struct dentry *dentry,
				const char *old_name);
	int (*path_link)(struct dentry *old_dentry, const struct path *new_dir,
				struct dentry *new_dentry);
	int (*path_rename)(const struct path *old_dir, struct dentry *old_dentry,
				const struct path *new_dir,
				struct dentry *new_dentry);
	int (*path_chmod)(const struct path *path, umode_t mode);
	int (*path_chown)(const struct path *path, kuid_t uid, kgid_t gid);
	int (*path_chroot)(const struct path *path);
#endif

	int (*inode_alloc_security)(struct inode *inode);
	void (*inode_free_security)(struct inode *inode);
	int (*inode_init_security)(struct inode *inode, struct inode *dir,
					const struct qstr *qstr,
					const char **name, void **value,
					size_t *len);
	int (*inode_create)(struct inode *dir, struct dentry *dentry,
				umode_t mode);
	int (*inode_link)(struct dentry *old_dentry, struct inode *dir,
				struct dentry *new_dentry);
	int (*inode_unlink)(struct inode *dir, struct dentry *dentry);
	int (*inode_symlink)(struct inode *dir, struct dentry *dentry,
				const char *old_name);
	int (*inode_mkdir)(struct inode *dir, struct dentry *dentry,
				umode_t mode);
	int (*inode_rmdir)(struct inode *dir, struct dentry *dentry);
	int (*inode_mknod)(struct inode *dir, struct dentry *dentry,
				umode_t mode, dev_t dev);
	int (*inode_rename)(struct inode *old_dir, struct dentry *old_dentry,
				struct inode *new_dir,
				struct dentry *new_dentry);
	int (*inode_readlink)(struct dentry *dentry);
	int (*inode_follow_link)(struct dentry *dentry, struct inode *inode,
				 bool rcu);
	int (*inode_permission)(struct inode *inode, int mask);
	int (*inode_setattr)(struct dentry *dentry, struct iattr *attr);
	int (*inode_getattr)(const struct path *path);
	int (*inode_setxattr)(struct dentry *dentry, const char *name,
				const void *value, size_t size, int flags);
	void (*inode_post_setxattr)(struct dentry *dentry, const char *name,
					const void *value, size_t size,
					int flags);
	int (*inode_getxattr)(struct dentry *dentry, const char *name);
	int (*inode_listxattr)(struct dentry *dentry);
	int (*inode_removexattr)(struct dentry *dentry, const char *name);
	int (*inode_need_killpriv)(struct dentry *dentry);
	int (*inode_killpriv)(struct dentry *dentry);
	int (*inode_getsecurity)(struct inode *inode, const char *name,
					void **buffer, bool alloc);
	int (*inode_setsecurity)(struct inode *inode, const char *name,
					const void *value, size_t size,
					int flags);
	int (*inode_listsecurity)(struct inode *inode, char *buffer,
					size_t buffer_size);
	void (*inode_getsecid)(struct inode *inode, u32 *secid);
	int (*inode_copy_up)(struct dentry *src, struct cred **new);
	int (*inode_copy_up_xattr)(const char *name);

	int (*kernfs_init_security)(struct kernfs_node *kn_dir,
				    struct kernfs_node *kn);

	int (*file_permission)(struct file *file, int mask);
	int (*file_alloc_security)(struct file *file);
	void (*file_free_security)(struct file *file);
	int (*file_ioctl)(struct file *file, unsigned int cmd,
				unsigned long arg);
	int (*mmap_addr)(unsigned long addr);
	int (*mmap_file)(struct file *file, unsigned long reqprot,
				unsigned long prot, unsigned long flags);
	int (*file_mprotect)(struct vm_area_struct *vma, unsigned long reqprot,
				unsigned long prot);
	int (*file_lock)(struct file *file, unsigned int cmd);
	int (*file_fcntl)(struct file *file, unsigned int cmd,
				unsigned long arg);
	void (*file_set_fowner)(struct file *file);
	int (*file_send_sigiotask)(struct task_struct *tsk,
					struct fown_struct *fown, int sig);
	int (*file_receive)(struct file *file);
	int (*file_open)(struct file *file);

	int (*task_alloc)(struct task_struct *task, unsigned long clone_flags);
	void (*task_free)(struct task_struct *task);
	int (*cred_alloc_blank)(struct cred *cred, gfp_t gfp);
	void (*cred_free)(struct cred *cred);
	int (*cred_prepare)(struct cred *new, const struct cred *old,
				gfp_t gfp);
	void (*cred_transfer)(struct cred *new, const struct cred *old);
	void (*cred_getsecid)(const struct cred *c, u32 *secid);
	int (*kernel_act_as)(struct cred *new, u32 secid);
	int (*kernel_create_files_as)(struct cred *new, struct inode *inode);
	int (*kernel_module_request)(char *kmod_name);
	int (*kernel_load_data)(enum kernel_load_data_id id);
	int (*kernel_read_file)(struct file *file, enum kernel_read_file_id id);
	int (*kernel_post_read_file)(struct file *file, char *buf, loff_t size,
				     enum kernel_read_file_id id);
	int (*task_fix_setuid)(struct cred *new, const struct cred *old,
				int flags);
	int (*task_setpgid)(struct task_struct *p, pid_t pgid);
	int (*task_getpgid)(struct task_struct *p);
	int (*task_getsid)(struct task_struct *p);
	void (*task_getsecid)(struct task_struct *p, u32 *secid);
	int (*task_setnice)(struct task_struct *p, int nice);
	int (*task_setioprio)(struct task_struct *p, int ioprio);
	int (*task_getioprio)(struct task_struct *p);
	int (*task_prlimit)(const struct cred *cred, const struct cred *tcred,
			    unsigned int flags);
	int (*task_setrlimit)(struct task_struct *p, unsigned int resource,
				struct rlimit *new_rlim);
	int (*task_setscheduler)(struct task_struct *p);
	int (*task_getscheduler)(struct task_struct *p);
	int (*task_movememory)(struct task_struct *p);
	int (*task_kill)(struct task_struct *p, struct kernel_siginfo *info,
				int sig, const struct cred *cred);
	int (*task_prctl)(int option, unsigned long arg2, unsigned long arg3,
				unsigned long arg4, unsigned long arg5);
	void (*task_to_inode)(struct task_struct *p, struct inode *inode);

	int (*ipc_permission)(struct kern_ipc_perm *ipcp, short flag);
	void (*ipc_getsecid)(struct kern_ipc_perm *ipcp, u32 *secid);

	int (*msg_msg_alloc_security)(struct msg_msg *msg);
	void (*msg_msg_free_security)(struct msg_msg *msg);

	int (*msg_queue_alloc_security)(struct kern_ipc_perm *perm);
	void (*msg_queue_free_security)(struct kern_ipc_perm *perm);
	int (*msg_queue_associate)(struct kern_ipc_perm *perm, int msqflg);
	int (*msg_queue_msgctl)(struct kern_ipc_perm *perm, int cmd);
	int (*msg_queue_msgsnd)(struct kern_ipc_perm *perm, struct msg_msg *msg,
				int msqflg);
	int (*msg_queue_msgrcv)(struct kern_ipc_perm *perm, struct msg_msg *msg,
				struct task_struct *target, long type,
				int mode);

	int (*shm_alloc_security)(struct kern_ipc_perm *perm);
	void (*shm_free_security)(struct kern_ipc_perm *perm);
	int (*shm_associate)(struct kern_ipc_perm *perm, int shmflg);
	int (*shm_shmctl)(struct kern_ipc_perm *perm, int cmd);
	int (*shm_shmat)(struct kern_ipc_perm *perm, char __user *shmaddr,
				int shmflg);

	int (*sem_alloc_security)(struct kern_ipc_perm *perm);
	void (*sem_free_security)(struct kern_ipc_perm *perm);
	int (*sem_associate)(struct kern_ipc_perm *perm, int semflg);
	int (*sem_semctl)(struct kern_ipc_perm *perm, int cmd);
	int (*sem_semop)(struct kern_ipc_perm *perm, struct sembuf *sops,
				unsigned nsops, int alter);

	int (*netlink_send)(struct sock *sk, struct sk_buff *skb);

	void (*d_instantiate)(struct dentry *dentry, struct inode *inode);

	int (*getprocattr)(struct task_struct *p, char *name, char **value);
	int (*setprocattr)(const char *name, void *value, size_t size);
	int (*ismaclabel)(const char *name);
	int (*secid_to_secctx)(u32 secid, char **secdata, u32 *seclen);
	int (*secctx_to_secid)(const char *secdata, u32 seclen, u32 *secid);
	void (*release_secctx)(char *secdata, u32 seclen);

	void (*inode_invalidate_secctx)(struct inode *inode);
	int (*inode_notifysecctx)(struct inode *inode, void *ctx, u32 ctxlen);
	int (*inode_setsecctx)(struct dentry *dentry, void *ctx, u32 ctxlen);
	int (*inode_getsecctx)(struct inode *inode, void **ctx, u32 *ctxlen);

#ifdef CONFIG_SECURITY_NETWORK
	int (*unix_stream_connect)(struct sock *sock, struct sock *other,
					struct sock *newsk);
	int (*unix_may_send)(struct socket *sock, struct socket *other);

	int (*socket_create)(int family, int type, int protocol, int kern);
	int (*socket_post_create)(struct socket *sock, int family, int type,
					int protocol, int kern);
	int (*socket_socketpair)(struct socket *socka, struct socket *sockb);
	int (*socket_bind)(struct socket *sock, struct sockaddr *address,
				int addrlen);
	int (*socket_connect)(struct socket *sock, struct sockaddr *address,
				int addrlen);
	int (*socket_listen)(struct socket *sock, int backlog);
	int (*socket_accept)(struct socket *sock, struct socket *newsock);
	int (*socket_sendmsg)(struct socket *sock, struct msghdr *msg,
				int size);
	int (*socket_recvmsg)(struct socket *sock, struct msghdr *msg,
				int size, int flags);
	int (*socket_getsockname)(struct socket *sock);
	int (*socket_getpeername)(struct socket *sock);
	int (*socket_getsockopt)(struct socket *sock, int level, int optname);
	int (*socket_setsockopt)(struct socket *sock, int level, int optname);
	int (*socket_shutdown)(struct socket *sock, int how);
	int (*socket_sock_rcv_skb)(struct sock *sk, struct sk_buff *skb);
	int (*socket_getpeersec_stream)(struct socket *sock,
					char __user *optval,
					int __user *optlen, unsigned len);
	int (*socket_getpeersec_dgram)(struct socket *sock,
					struct sk_buff *skb, u32 *secid);
	int (*sk_alloc_security)(struct sock *sk, int family, gfp_t priority);
	void (*sk_free_security)(struct sock *sk);
	void (*sk_clone_security)(const struct sock *sk, struct sock *newsk);
	void (*sk_getsecid)(struct sock *sk, u32 *secid);
	void (*sock_graft)(struct sock *sk, struct socket *parent);
	int (*inet_conn_request)(struct sock *sk, struct sk_buff *skb,
					struct request_sock *req);
	void (*inet_csk_clone)(struct sock *newsk,
				const struct request_sock *req);
	void (*inet_conn_established)(struct sock *sk, struct sk_buff *skb);
	int (*secmark_relabel_packet)(u32 secid);
	void (*secmark_refcount_inc)(void);
	void (*secmark_refcount_dec)(void);
	void (*req_classify_flow)(const struct request_sock *req,
					struct flowi *fl);
	int (*tun_dev_alloc_security)(void **security);
	void (*tun_dev_free_security)(void *security);
	int (*tun_dev_create)(void);
	int (*tun_dev_attach_queue)(void *security);
	int (*tun_dev_attach)(struct sock *sk, void *security);
	int (*tun_dev_open)(void *security);
	int (*sctp_assoc_request)(struct sctp_endpoint *ep,
				  struct sk_buff *skb);
	int (*sctp_bind_connect)(struct sock *sk, int optname,
				 struct sockaddr *address, int addrlen);
	void (*sctp_sk_clone)(struct sctp_endpoint *ep, struct sock *sk,
			      struct sock *newsk);
#endif	/* CONFIG_SECURITY_NETWORK */

#ifdef CONFIG_SECURITY_INFINIBAND
	int (*ib_pkey_access)(void *sec, u64 subnet_prefix, u16 pkey);
	int (*ib_endport_manage_subnet)(void *sec, const char *dev_name,
					u8 port_num);
	int (*ib_alloc_security)(void **sec);
	void (*ib_free_security)(void *sec);
#endif	/* CONFIG_SECURITY_INFINIBAND */

#ifdef CONFIG_SECURITY_NETWORK_XFRM
	int (*xfrm_policy_alloc_security)(struct xfrm_sec_ctx **ctxp,
					  struct xfrm_user_sec_ctx *sec_ctx,
						gfp_t gfp);
	int (*xfrm_policy_clone_security)(struct xfrm_sec_ctx *old_ctx,
						struct xfrm_sec_ctx **new_ctx);
	void (*xfrm_policy_free_security)(struct xfrm_sec_ctx *ctx);
	int (*xfrm_policy_delete_security)(struct xfrm_sec_ctx *ctx);
	int (*xfrm_state_alloc)(struct xfrm_state *x,
				struct xfrm_user_sec_ctx *sec_ctx);
	int (*xfrm_state_alloc_acquire)(struct xfrm_state *x,
					struct xfrm_sec_ctx *polsec,
					u32 secid);
	void (*xfrm_state_free_security)(struct xfrm_state *x);
	int (*xfrm_state_delete_security)(struct xfrm_state *x);
	int (*xfrm_policy_lookup)(struct xfrm_sec_ctx *ctx, u32 fl_secid,
					u8 dir);
	int (*xfrm_state_pol_flow_match)(struct xfrm_state *x,
						struct xfrm_policy *xp,
						const struct flowi *fl);
	int (*xfrm_decode_session)(struct sk_buff *skb, u32 *secid, int ckall);
#endif	/* CONFIG_SECURITY_NETWORK_XFRM */

	/* key management security hooks */
#ifdef CONFIG_KEYS
	int (*key_alloc)(struct key *key, const struct cred *cred,
				unsigned long flags);
	void (*key_free)(struct key *key);
	int (*key_permission)(key_ref_t key_ref, const struct cred *cred,
				unsigned perm);
	int (*key_getsecurity)(struct key *key, char **_buffer);
#endif	/* CONFIG_KEYS */

#ifdef CONFIG_AUDIT
	int (*audit_rule_init)(u32 field, u32 op, char *rulestr,
				void **lsmrule);
	int (*audit_rule_known)(struct audit_krule *krule);
	int (*audit_rule_match)(u32 secid, u32 field, u32 op, void *lsmrule);
	void (*audit_rule_free)(void *lsmrule);
#endif /* CONFIG_AUDIT */

#ifdef CONFIG_BPF_SYSCALL
	int (*bpf)(int cmd, union bpf_attr *attr,
				 unsigned int size);
	int (*bpf_map)(struct bpf_map *map, fmode_t fmode);
	int (*bpf_prog)(struct bpf_prog *prog);
	int (*bpf_map_alloc_security)(struct bpf_map *map);
	void (*bpf_map_free_security)(struct bpf_map *map);
	int (*bpf_prog_alloc_security)(struct bpf_prog_aux *aux);
	void (*bpf_prog_free_security)(struct bpf_prog_aux *aux);
#endif /* CONFIG_BPF_SYSCALL */
};

struct security_hook_heads {
	struct hlist_head binder_set_context_mgr;
	struct hlist_head binder_transaction;
	struct hlist_head binder_transfer_binder;
	struct hlist_head binder_transfer_file;
	struct hlist_head ptrace_access_check;
	struct hlist_head ptrace_traceme;
	struct hlist_head capget;
	struct hlist_head capset;
	struct hlist_head capable;
	struct hlist_head quotactl;
	struct hlist_head quota_on;
	struct hlist_head syslog;
	struct hlist_head settime;
	struct hlist_head vm_enough_memory;
	struct hlist_head bprm_set_creds;
	struct hlist_head bprm_check_security;
	struct hlist_head bprm_committing_creds;
	struct hlist_head bprm_committed_creds;
	struct hlist_head fs_context_dup;
	struct hlist_head fs_context_parse_param;
	struct hlist_head sb_alloc_security;
	struct hlist_head sb_free_security;
	struct hlist_head sb_free_mnt_opts;
	struct hlist_head sb_eat_lsm_opts;
	struct hlist_head sb_remount;
	struct hlist_head sb_kern_mount;
	struct hlist_head sb_show_options;
	struct hlist_head sb_statfs;
	struct hlist_head sb_mount;
	struct hlist_head sb_umount;
	struct hlist_head sb_pivotroot;
	struct hlist_head sb_set_mnt_opts;
	struct hlist_head sb_clone_mnt_opts;
	struct hlist_head sb_add_mnt_opt;
<<<<<<< HEAD
=======
	struct hlist_head move_mount;
>>>>>>> 0ecfebd2
	struct hlist_head dentry_init_security;
	struct hlist_head dentry_create_files_as;
#ifdef CONFIG_SECURITY_PATH
	struct hlist_head path_unlink;
	struct hlist_head path_mkdir;
	struct hlist_head path_rmdir;
	struct hlist_head path_mknod;
	struct hlist_head path_truncate;
	struct hlist_head path_symlink;
	struct hlist_head path_link;
	struct hlist_head path_rename;
	struct hlist_head path_chmod;
	struct hlist_head path_chown;
	struct hlist_head path_chroot;
#endif
	struct hlist_head inode_alloc_security;
	struct hlist_head inode_free_security;
	struct hlist_head inode_init_security;
	struct hlist_head inode_create;
	struct hlist_head inode_link;
	struct hlist_head inode_unlink;
	struct hlist_head inode_symlink;
	struct hlist_head inode_mkdir;
	struct hlist_head inode_rmdir;
	struct hlist_head inode_mknod;
	struct hlist_head inode_rename;
	struct hlist_head inode_readlink;
	struct hlist_head inode_follow_link;
	struct hlist_head inode_permission;
	struct hlist_head inode_setattr;
	struct hlist_head inode_getattr;
	struct hlist_head inode_setxattr;
	struct hlist_head inode_post_setxattr;
	struct hlist_head inode_getxattr;
	struct hlist_head inode_listxattr;
	struct hlist_head inode_removexattr;
	struct hlist_head inode_need_killpriv;
	struct hlist_head inode_killpriv;
	struct hlist_head inode_getsecurity;
	struct hlist_head inode_setsecurity;
	struct hlist_head inode_listsecurity;
	struct hlist_head inode_getsecid;
	struct hlist_head inode_copy_up;
	struct hlist_head inode_copy_up_xattr;
	struct hlist_head kernfs_init_security;
	struct hlist_head file_permission;
	struct hlist_head file_alloc_security;
	struct hlist_head file_free_security;
	struct hlist_head file_ioctl;
	struct hlist_head mmap_addr;
	struct hlist_head mmap_file;
	struct hlist_head file_mprotect;
	struct hlist_head file_lock;
	struct hlist_head file_fcntl;
	struct hlist_head file_set_fowner;
	struct hlist_head file_send_sigiotask;
	struct hlist_head file_receive;
	struct hlist_head file_open;
	struct hlist_head task_alloc;
	struct hlist_head task_free;
	struct hlist_head cred_alloc_blank;
	struct hlist_head cred_free;
	struct hlist_head cred_prepare;
	struct hlist_head cred_transfer;
	struct hlist_head cred_getsecid;
	struct hlist_head kernel_act_as;
	struct hlist_head kernel_create_files_as;
	struct hlist_head kernel_load_data;
	struct hlist_head kernel_read_file;
	struct hlist_head kernel_post_read_file;
	struct hlist_head kernel_module_request;
	struct hlist_head task_fix_setuid;
	struct hlist_head task_setpgid;
	struct hlist_head task_getpgid;
	struct hlist_head task_getsid;
	struct hlist_head task_getsecid;
	struct hlist_head task_setnice;
	struct hlist_head task_setioprio;
	struct hlist_head task_getioprio;
	struct hlist_head task_prlimit;
	struct hlist_head task_setrlimit;
	struct hlist_head task_setscheduler;
	struct hlist_head task_getscheduler;
	struct hlist_head task_movememory;
	struct hlist_head task_kill;
	struct hlist_head task_prctl;
	struct hlist_head task_to_inode;
	struct hlist_head ipc_permission;
	struct hlist_head ipc_getsecid;
	struct hlist_head msg_msg_alloc_security;
	struct hlist_head msg_msg_free_security;
	struct hlist_head msg_queue_alloc_security;
	struct hlist_head msg_queue_free_security;
	struct hlist_head msg_queue_associate;
	struct hlist_head msg_queue_msgctl;
	struct hlist_head msg_queue_msgsnd;
	struct hlist_head msg_queue_msgrcv;
	struct hlist_head shm_alloc_security;
	struct hlist_head shm_free_security;
	struct hlist_head shm_associate;
	struct hlist_head shm_shmctl;
	struct hlist_head shm_shmat;
	struct hlist_head sem_alloc_security;
	struct hlist_head sem_free_security;
	struct hlist_head sem_associate;
	struct hlist_head sem_semctl;
	struct hlist_head sem_semop;
	struct hlist_head netlink_send;
	struct hlist_head d_instantiate;
	struct hlist_head getprocattr;
	struct hlist_head setprocattr;
	struct hlist_head ismaclabel;
	struct hlist_head secid_to_secctx;
	struct hlist_head secctx_to_secid;
	struct hlist_head release_secctx;
	struct hlist_head inode_invalidate_secctx;
	struct hlist_head inode_notifysecctx;
	struct hlist_head inode_setsecctx;
	struct hlist_head inode_getsecctx;
#ifdef CONFIG_SECURITY_NETWORK
	struct hlist_head unix_stream_connect;
	struct hlist_head unix_may_send;
	struct hlist_head socket_create;
	struct hlist_head socket_post_create;
	struct hlist_head socket_socketpair;
	struct hlist_head socket_bind;
	struct hlist_head socket_connect;
	struct hlist_head socket_listen;
	struct hlist_head socket_accept;
	struct hlist_head socket_sendmsg;
	struct hlist_head socket_recvmsg;
	struct hlist_head socket_getsockname;
	struct hlist_head socket_getpeername;
	struct hlist_head socket_getsockopt;
	struct hlist_head socket_setsockopt;
	struct hlist_head socket_shutdown;
	struct hlist_head socket_sock_rcv_skb;
	struct hlist_head socket_getpeersec_stream;
	struct hlist_head socket_getpeersec_dgram;
	struct hlist_head sk_alloc_security;
	struct hlist_head sk_free_security;
	struct hlist_head sk_clone_security;
	struct hlist_head sk_getsecid;
	struct hlist_head sock_graft;
	struct hlist_head inet_conn_request;
	struct hlist_head inet_csk_clone;
	struct hlist_head inet_conn_established;
	struct hlist_head secmark_relabel_packet;
	struct hlist_head secmark_refcount_inc;
	struct hlist_head secmark_refcount_dec;
	struct hlist_head req_classify_flow;
	struct hlist_head tun_dev_alloc_security;
	struct hlist_head tun_dev_free_security;
	struct hlist_head tun_dev_create;
	struct hlist_head tun_dev_attach_queue;
	struct hlist_head tun_dev_attach;
	struct hlist_head tun_dev_open;
	struct hlist_head sctp_assoc_request;
	struct hlist_head sctp_bind_connect;
	struct hlist_head sctp_sk_clone;
#endif	/* CONFIG_SECURITY_NETWORK */
#ifdef CONFIG_SECURITY_INFINIBAND
	struct hlist_head ib_pkey_access;
	struct hlist_head ib_endport_manage_subnet;
	struct hlist_head ib_alloc_security;
	struct hlist_head ib_free_security;
#endif	/* CONFIG_SECURITY_INFINIBAND */
#ifdef CONFIG_SECURITY_NETWORK_XFRM
	struct hlist_head xfrm_policy_alloc_security;
	struct hlist_head xfrm_policy_clone_security;
	struct hlist_head xfrm_policy_free_security;
	struct hlist_head xfrm_policy_delete_security;
	struct hlist_head xfrm_state_alloc;
	struct hlist_head xfrm_state_alloc_acquire;
	struct hlist_head xfrm_state_free_security;
	struct hlist_head xfrm_state_delete_security;
	struct hlist_head xfrm_policy_lookup;
	struct hlist_head xfrm_state_pol_flow_match;
	struct hlist_head xfrm_decode_session;
#endif	/* CONFIG_SECURITY_NETWORK_XFRM */
#ifdef CONFIG_KEYS
	struct hlist_head key_alloc;
	struct hlist_head key_free;
	struct hlist_head key_permission;
	struct hlist_head key_getsecurity;
#endif	/* CONFIG_KEYS */
#ifdef CONFIG_AUDIT
	struct hlist_head audit_rule_init;
	struct hlist_head audit_rule_known;
	struct hlist_head audit_rule_match;
	struct hlist_head audit_rule_free;
#endif /* CONFIG_AUDIT */
#ifdef CONFIG_BPF_SYSCALL
	struct hlist_head bpf;
	struct hlist_head bpf_map;
	struct hlist_head bpf_prog;
	struct hlist_head bpf_map_alloc_security;
	struct hlist_head bpf_map_free_security;
	struct hlist_head bpf_prog_alloc_security;
	struct hlist_head bpf_prog_free_security;
#endif /* CONFIG_BPF_SYSCALL */
} __randomize_layout;

/*
 * Security module hook list structure.
 * For use with generic list macros for common operations.
 */
struct security_hook_list {
	struct hlist_node		list;
	struct hlist_head		*head;
	union security_list_options	hook;
	char				*lsm;
} __randomize_layout;

/*
 * Security blob size or offset data.
 */
struct lsm_blob_sizes {
	int	lbs_cred;
	int	lbs_file;
	int	lbs_inode;
	int	lbs_ipc;
	int	lbs_msg_msg;
	int	lbs_task;
};

/*
 * Initializing a security_hook_list structure takes
 * up a lot of space in a source file. This macro takes
 * care of the common case and reduces the amount of
 * text involved.
 */
#define LSM_HOOK_INIT(HEAD, HOOK) \
	{ .head = &security_hook_heads.HEAD, .hook = { .HEAD = HOOK } }

extern struct security_hook_heads security_hook_heads;
extern char *lsm_names;

extern void security_add_hooks(struct security_hook_list *hooks, int count,
				char *lsm);

#define LSM_FLAG_LEGACY_MAJOR	BIT(0)
#define LSM_FLAG_EXCLUSIVE	BIT(1)

enum lsm_order {
	LSM_ORDER_FIRST = -1,	/* This is only for capabilities. */
	LSM_ORDER_MUTABLE = 0,
};

struct lsm_info {
	const char *name;	/* Required. */
	enum lsm_order order;	/* Optional: default is LSM_ORDER_MUTABLE */
	unsigned long flags;	/* Optional: flags describing LSM */
	int *enabled;		/* Optional: controlled by CONFIG_LSM */
	int (*init)(void);	/* Required. */
	struct lsm_blob_sizes *blobs; /* Optional: for blob sharing. */
};

extern struct lsm_info __start_lsm_info[], __end_lsm_info[];

#define DEFINE_LSM(lsm)							\
	static struct lsm_info __lsm_##lsm				\
		__used __section(.lsm_info.init)			\
		__aligned(sizeof(unsigned long))

#ifdef CONFIG_SECURITY_SELINUX_DISABLE
/*
 * Assuring the safety of deleting a security module is up to
 * the security module involved. This may entail ordering the
 * module's hook list in a particular way, refusing to disable
 * the module once a policy is loaded or any number of other
 * actions better imagined than described.
 *
 * The name of the configuration option reflects the only module
 * that currently uses the mechanism. Any developer who thinks
 * disabling their module is a good idea needs to be at least as
 * careful as the SELinux team.
 */
static inline void security_delete_hooks(struct security_hook_list *hooks,
						int count)
{
	int i;

	for (i = 0; i < count; i++)
		hlist_del_rcu(&hooks[i].list);
}
#endif /* CONFIG_SECURITY_SELINUX_DISABLE */

/* Currently required to handle SELinux runtime hook disable. */
#ifdef CONFIG_SECURITY_WRITABLE_HOOKS
#define __lsm_ro_after_init
#else
#define __lsm_ro_after_init	__ro_after_init
#endif /* CONFIG_SECURITY_WRITABLE_HOOKS */

extern int lsm_inode_alloc(struct inode *inode);

#endif /* ! __LINUX_LSM_HOOKS_H */<|MERGE_RESOLUTION|>--- conflicted
+++ resolved
@@ -1369,11 +1369,7 @@
  *	@secid contains the security id in question.
  *	@field contains the field which relates to current LSM.
  *	@op contains the operator that will be used for matching.
-<<<<<<< HEAD
- *	@rule points to the audit rule that will be checked against.
-=======
  *	@lrule points to the audit rule that will be checked against.
->>>>>>> 0ecfebd2
  *	Return 1 if secid matches the rule, 0 if it does not, -ERRNO on failure.
  *
  * @audit_rule_free:
@@ -1510,10 +1506,7 @@
 					unsigned long *set_kern_flags);
 	int (*sb_add_mnt_opt)(const char *option, const char *val, int len,
 			      void **mnt_opts);
-<<<<<<< HEAD
-=======
 	int (*move_mount)(const struct path *from_path, const struct path *to_path);
->>>>>>> 0ecfebd2
 	int (*dentry_init_security)(struct dentry *dentry, int mode,
 					const struct qstr *name, void **ctx,
 					u32 *ctxlen);
@@ -1851,10 +1844,7 @@
 	struct hlist_head sb_set_mnt_opts;
 	struct hlist_head sb_clone_mnt_opts;
 	struct hlist_head sb_add_mnt_opt;
-<<<<<<< HEAD
-=======
 	struct hlist_head move_mount;
->>>>>>> 0ecfebd2
 	struct hlist_head dentry_init_security;
 	struct hlist_head dentry_create_files_as;
 #ifdef CONFIG_SECURITY_PATH
