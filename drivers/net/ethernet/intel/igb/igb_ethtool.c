/*******************************************************************************

  Intel(R) Gigabit Ethernet Linux driver
  Copyright(c) 2007-2013 Intel Corporation.

  This program is free software; you can redistribute it and/or modify it
  under the terms and conditions of the GNU General Public License,
  version 2, as published by the Free Software Foundation.

  This program is distributed in the hope it will be useful, but WITHOUT
  ANY WARRANTY; without even the implied warranty of MERCHANTABILITY or
  FITNESS FOR A PARTICULAR PURPOSE.  See the GNU General Public License for
  more details.

  You should have received a copy of the GNU General Public License along with
  this program; if not, write to the Free Software Foundation, Inc.,
  51 Franklin St - Fifth Floor, Boston, MA 02110-1301 USA.

  The full GNU General Public License is included in this distribution in
  the file called "COPYING".

  Contact Information:
  e1000-devel Mailing List <e1000-devel@lists.sourceforge.net>
  Intel Corporation, 5200 N.E. Elam Young Parkway, Hillsboro, OR 97124-6497

*******************************************************************************/

/* ethtool support for igb */

#include <linux/vmalloc.h>
#include <linux/netdevice.h>
#include <linux/pci.h>
#include <linux/delay.h>
#include <linux/interrupt.h>
#include <linux/if_ether.h>
#include <linux/ethtool.h>
#include <linux/sched.h>
#include <linux/slab.h>
#include <linux/pm_runtime.h>
#include <linux/highmem.h>
#include <linux/mdio.h>

#include "igb.h"

struct igb_stats {
	char stat_string[ETH_GSTRING_LEN];
	int sizeof_stat;
	int stat_offset;
};

#define IGB_STAT(_name, _stat) { \
	.stat_string = _name, \
	.sizeof_stat = FIELD_SIZEOF(struct igb_adapter, _stat), \
	.stat_offset = offsetof(struct igb_adapter, _stat) \
}
static const struct igb_stats igb_gstrings_stats[] = {
	IGB_STAT("rx_packets", stats.gprc),
	IGB_STAT("tx_packets", stats.gptc),
	IGB_STAT("rx_bytes", stats.gorc),
	IGB_STAT("tx_bytes", stats.gotc),
	IGB_STAT("rx_broadcast", stats.bprc),
	IGB_STAT("tx_broadcast", stats.bptc),
	IGB_STAT("rx_multicast", stats.mprc),
	IGB_STAT("tx_multicast", stats.mptc),
	IGB_STAT("multicast", stats.mprc),
	IGB_STAT("collisions", stats.colc),
	IGB_STAT("rx_crc_errors", stats.crcerrs),
	IGB_STAT("rx_no_buffer_count", stats.rnbc),
	IGB_STAT("rx_missed_errors", stats.mpc),
	IGB_STAT("tx_aborted_errors", stats.ecol),
	IGB_STAT("tx_carrier_errors", stats.tncrs),
	IGB_STAT("tx_window_errors", stats.latecol),
	IGB_STAT("tx_abort_late_coll", stats.latecol),
	IGB_STAT("tx_deferred_ok", stats.dc),
	IGB_STAT("tx_single_coll_ok", stats.scc),
	IGB_STAT("tx_multi_coll_ok", stats.mcc),
	IGB_STAT("tx_timeout_count", tx_timeout_count),
	IGB_STAT("rx_long_length_errors", stats.roc),
	IGB_STAT("rx_short_length_errors", stats.ruc),
	IGB_STAT("rx_align_errors", stats.algnerrc),
	IGB_STAT("tx_tcp_seg_good", stats.tsctc),
	IGB_STAT("tx_tcp_seg_failed", stats.tsctfc),
	IGB_STAT("rx_flow_control_xon", stats.xonrxc),
	IGB_STAT("rx_flow_control_xoff", stats.xoffrxc),
	IGB_STAT("tx_flow_control_xon", stats.xontxc),
	IGB_STAT("tx_flow_control_xoff", stats.xofftxc),
	IGB_STAT("rx_long_byte_count", stats.gorc),
	IGB_STAT("tx_dma_out_of_sync", stats.doosync),
	IGB_STAT("tx_smbus", stats.mgptc),
	IGB_STAT("rx_smbus", stats.mgprc),
	IGB_STAT("dropped_smbus", stats.mgpdc),
	IGB_STAT("os2bmc_rx_by_bmc", stats.o2bgptc),
	IGB_STAT("os2bmc_tx_by_bmc", stats.b2ospc),
	IGB_STAT("os2bmc_tx_by_host", stats.o2bspc),
	IGB_STAT("os2bmc_rx_by_host", stats.b2ogprc),
	IGB_STAT("tx_hwtstamp_timeouts", tx_hwtstamp_timeouts),
	IGB_STAT("rx_hwtstamp_cleared", rx_hwtstamp_cleared),
};

#define IGB_NETDEV_STAT(_net_stat) { \
	.stat_string = __stringify(_net_stat), \
	.sizeof_stat = FIELD_SIZEOF(struct rtnl_link_stats64, _net_stat), \
	.stat_offset = offsetof(struct rtnl_link_stats64, _net_stat) \
}
static const struct igb_stats igb_gstrings_net_stats[] = {
	IGB_NETDEV_STAT(rx_errors),
	IGB_NETDEV_STAT(tx_errors),
	IGB_NETDEV_STAT(tx_dropped),
	IGB_NETDEV_STAT(rx_length_errors),
	IGB_NETDEV_STAT(rx_over_errors),
	IGB_NETDEV_STAT(rx_frame_errors),
	IGB_NETDEV_STAT(rx_fifo_errors),
	IGB_NETDEV_STAT(tx_fifo_errors),
	IGB_NETDEV_STAT(tx_heartbeat_errors)
};

#define IGB_GLOBAL_STATS_LEN	\
	(sizeof(igb_gstrings_stats) / sizeof(struct igb_stats))
#define IGB_NETDEV_STATS_LEN	\
	(sizeof(igb_gstrings_net_stats) / sizeof(struct igb_stats))
#define IGB_RX_QUEUE_STATS_LEN \
	(sizeof(struct igb_rx_queue_stats) / sizeof(u64))

#define IGB_TX_QUEUE_STATS_LEN 3 /* packets, bytes, restart_queue */

#define IGB_QUEUE_STATS_LEN \
	((((struct igb_adapter *)netdev_priv(netdev))->num_rx_queues * \
	  IGB_RX_QUEUE_STATS_LEN) + \
	 (((struct igb_adapter *)netdev_priv(netdev))->num_tx_queues * \
	  IGB_TX_QUEUE_STATS_LEN))
#define IGB_STATS_LEN \
	(IGB_GLOBAL_STATS_LEN + IGB_NETDEV_STATS_LEN + IGB_QUEUE_STATS_LEN)

static const char igb_gstrings_test[][ETH_GSTRING_LEN] = {
	"Register test  (offline)", "Eeprom test    (offline)",
	"Interrupt test (offline)", "Loopback test  (offline)",
	"Link test   (on/offline)"
};
#define IGB_TEST_LEN (sizeof(igb_gstrings_test) / ETH_GSTRING_LEN)

static int igb_get_settings(struct net_device *netdev, struct ethtool_cmd *ecmd)
{
	struct igb_adapter *adapter = netdev_priv(netdev);
	struct e1000_hw *hw = &adapter->hw;
	struct e1000_dev_spec_82575 *dev_spec = &hw->dev_spec._82575;
	struct e1000_sfp_flags *eth_flags = &dev_spec->eth_flags;
	u32 status;

	status = rd32(E1000_STATUS);
	if (hw->phy.media_type == e1000_media_type_copper) {

		ecmd->supported = (SUPPORTED_10baseT_Half |
				   SUPPORTED_10baseT_Full |
				   SUPPORTED_100baseT_Half |
				   SUPPORTED_100baseT_Full |
				   SUPPORTED_1000baseT_Full|
				   SUPPORTED_Autoneg |
				   SUPPORTED_TP |
				   SUPPORTED_Pause);
		ecmd->advertising = ADVERTISED_TP;

		if (hw->mac.autoneg == 1) {
			ecmd->advertising |= ADVERTISED_Autoneg;
			/* the e1000 autoneg seems to match ethtool nicely */
			ecmd->advertising |= hw->phy.autoneg_advertised;
		}

		ecmd->port = PORT_TP;
		ecmd->phy_address = hw->phy.addr;
		ecmd->transceiver = XCVR_INTERNAL;
	} else {
		ecmd->supported = (SUPPORTED_FIBRE |
				   SUPPORTED_1000baseKX_Full |
				   SUPPORTED_Autoneg |
				   SUPPORTED_Pause);
<<<<<<< HEAD
		ecmd->advertising = ADVERTISED_FIBRE;

		if ((eth_flags->e1000_base_lx) || (eth_flags->e1000_base_sx)) {
			ecmd->supported |= SUPPORTED_1000baseT_Full;
			ecmd->advertising |= ADVERTISED_1000baseT_Full;
=======
		ecmd->advertising = (ADVERTISED_FIBRE |
				     ADVERTISED_1000baseKX_Full);
		if (hw->mac.type == e1000_i354) {
			if ((hw->device_id ==
			     E1000_DEV_ID_I354_BACKPLANE_2_5GBPS) &&
			    !(status & E1000_STATUS_2P5_SKU_OVER)) {
				ecmd->supported |= SUPPORTED_2500baseX_Full;
				ecmd->supported &=
					~SUPPORTED_1000baseKX_Full;
				ecmd->advertising |= ADVERTISED_2500baseX_Full;
				ecmd->advertising &=
					~ADVERTISED_1000baseKX_Full;
			}
>>>>>>> d8ec26d7
		}
		if (eth_flags->e100_base_fx) {
			ecmd->supported |= SUPPORTED_100baseT_Full;
			ecmd->advertising |= ADVERTISED_100baseT_Full;
		}
		if (hw->mac.autoneg == 1)
			ecmd->advertising |= ADVERTISED_Autoneg;

		ecmd->port = PORT_FIBRE;
		ecmd->transceiver = XCVR_EXTERNAL;
	}
	if (hw->mac.autoneg != 1)
		ecmd->advertising &= ~(ADVERTISED_Pause |
				       ADVERTISED_Asym_Pause);

	switch (hw->fc.requested_mode) {
	case e1000_fc_full:
		ecmd->advertising |= ADVERTISED_Pause;
		break;
	case e1000_fc_rx_pause:
		ecmd->advertising |= (ADVERTISED_Pause |
				      ADVERTISED_Asym_Pause);
		break;
	case e1000_fc_tx_pause:
		ecmd->advertising |=  ADVERTISED_Asym_Pause;
		break;
	default:
		ecmd->advertising &= ~(ADVERTISED_Pause |
				       ADVERTISED_Asym_Pause);
	}
	if (status & E1000_STATUS_LU) {
<<<<<<< HEAD
		if (hw->mac.type == e1000_i354) {
			if ((status & E1000_STATUS_2P5_SKU) &&
			    !(status & E1000_STATUS_2P5_SKU_OVER)) {
				ecmd->supported = SUPPORTED_2500baseX_Full;
				ecmd->advertising = ADVERTISED_2500baseX_Full;
				ecmd->speed = SPEED_2500;
			} else {
				ecmd->supported = SUPPORTED_1000baseT_Full;
				ecmd->advertising = ADVERTISED_1000baseT_Full;
			}
=======
		if ((status & E1000_STATUS_2P5_SKU) &&
		    !(status & E1000_STATUS_2P5_SKU_OVER)) {
			ecmd->speed = SPEED_2500;
>>>>>>> d8ec26d7
		} else if (status & E1000_STATUS_SPEED_1000) {
			ecmd->speed = SPEED_1000;
		} else if (status & E1000_STATUS_SPEED_100) {
			ecmd->speed = SPEED_100;
		} else {
			ecmd->speed = SPEED_10;
		}
		if ((status & E1000_STATUS_FD) ||
		    hw->phy.media_type != e1000_media_type_copper)
			ecmd->duplex = DUPLEX_FULL;
		else
			ecmd->duplex = DUPLEX_HALF;
	} else {
		ecmd->speed = -1;
		ecmd->duplex = -1;
	}
	if ((hw->phy.media_type == e1000_media_type_fiber) ||
	    hw->mac.autoneg)
		ecmd->autoneg = AUTONEG_ENABLE;
	else
		ecmd->autoneg = AUTONEG_DISABLE;

	/* MDI-X => 2; MDI =>1; Invalid =>0 */
	if (hw->phy.media_type == e1000_media_type_copper)
		ecmd->eth_tp_mdix = hw->phy.is_mdix ? ETH_TP_MDI_X :
						      ETH_TP_MDI;
	else
		ecmd->eth_tp_mdix = ETH_TP_MDI_INVALID;

	if (hw->phy.mdix == AUTO_ALL_MODES)
		ecmd->eth_tp_mdix_ctrl = ETH_TP_MDI_AUTO;
	else
		ecmd->eth_tp_mdix_ctrl = hw->phy.mdix;

	return 0;
}

static int igb_set_settings(struct net_device *netdev, struct ethtool_cmd *ecmd)
{
	struct igb_adapter *adapter = netdev_priv(netdev);
	struct e1000_hw *hw = &adapter->hw;

	/* When SoL/IDER sessions are active, autoneg/speed/duplex
	 * cannot be changed
	 */
	if (igb_check_reset_block(hw)) {
		dev_err(&adapter->pdev->dev,
			"Cannot change link characteristics when SoL/IDER is active.\n");
		return -EINVAL;
	}

	/* MDI setting is only allowed when autoneg enabled because
	 * some hardware doesn't allow MDI setting when speed or
	 * duplex is forced.
	 */
	if (ecmd->eth_tp_mdix_ctrl) {
		if (hw->phy.media_type != e1000_media_type_copper)
			return -EOPNOTSUPP;

		if ((ecmd->eth_tp_mdix_ctrl != ETH_TP_MDI_AUTO) &&
		    (ecmd->autoneg != AUTONEG_ENABLE)) {
			dev_err(&adapter->pdev->dev, "forcing MDI/MDI-X state is not supported when link speed and/or duplex are forced\n");
			return -EINVAL;
		}
	}

	while (test_and_set_bit(__IGB_RESETTING, &adapter->state))
		msleep(1);

	if (ecmd->autoneg == AUTONEG_ENABLE) {
		hw->mac.autoneg = 1;
		if (hw->phy.media_type == e1000_media_type_fiber) {
			hw->phy.autoneg_advertised = ecmd->advertising |
						     ADVERTISED_FIBRE |
						     ADVERTISED_Autoneg;
			switch (adapter->link_speed) {
			case SPEED_2500:
				hw->phy.autoneg_advertised =
					ADVERTISED_2500baseX_Full;
				break;
			case SPEED_1000:
				hw->phy.autoneg_advertised =
					ADVERTISED_1000baseT_Full;
				break;
			case SPEED_100:
				hw->phy.autoneg_advertised =
					ADVERTISED_100baseT_Full;
				break;
			default:
				break;
			}
		} else {
			hw->phy.autoneg_advertised = ecmd->advertising |
						     ADVERTISED_TP |
						     ADVERTISED_Autoneg;
		}
		ecmd->advertising = hw->phy.autoneg_advertised;
		if (adapter->fc_autoneg)
			hw->fc.requested_mode = e1000_fc_default;
	} else {
		u32 speed = ethtool_cmd_speed(ecmd);
		/* calling this overrides forced MDI setting */
		if (igb_set_spd_dplx(adapter, speed, ecmd->duplex)) {
			clear_bit(__IGB_RESETTING, &adapter->state);
			return -EINVAL;
		}
	}

	/* MDI-X => 2; MDI => 1; Auto => 3 */
	if (ecmd->eth_tp_mdix_ctrl) {
		/* fix up the value for auto (3 => 0) as zero is mapped
		 * internally to auto
		 */
		if (ecmd->eth_tp_mdix_ctrl == ETH_TP_MDI_AUTO)
			hw->phy.mdix = AUTO_ALL_MODES;
		else
			hw->phy.mdix = ecmd->eth_tp_mdix_ctrl;
	}

	/* reset the link */
	if (netif_running(adapter->netdev)) {
		igb_down(adapter);
		igb_up(adapter);
	} else
		igb_reset(adapter);

	clear_bit(__IGB_RESETTING, &adapter->state);
	return 0;
}

static u32 igb_get_link(struct net_device *netdev)
{
	struct igb_adapter *adapter = netdev_priv(netdev);
	struct e1000_mac_info *mac = &adapter->hw.mac;

	/* If the link is not reported up to netdev, interrupts are disabled,
	 * and so the physical link state may have changed since we last
	 * looked. Set get_link_status to make sure that the true link
	 * state is interrogated, rather than pulling a cached and possibly
	 * stale link state from the driver.
	 */
	if (!netif_carrier_ok(netdev))
		mac->get_link_status = 1;

	return igb_has_link(adapter);
}

static void igb_get_pauseparam(struct net_device *netdev,
			       struct ethtool_pauseparam *pause)
{
	struct igb_adapter *adapter = netdev_priv(netdev);
	struct e1000_hw *hw = &adapter->hw;

	pause->autoneg =
		(adapter->fc_autoneg ? AUTONEG_ENABLE : AUTONEG_DISABLE);

	if (hw->fc.current_mode == e1000_fc_rx_pause)
		pause->rx_pause = 1;
	else if (hw->fc.current_mode == e1000_fc_tx_pause)
		pause->tx_pause = 1;
	else if (hw->fc.current_mode == e1000_fc_full) {
		pause->rx_pause = 1;
		pause->tx_pause = 1;
	}
}

static int igb_set_pauseparam(struct net_device *netdev,
			      struct ethtool_pauseparam *pause)
{
	struct igb_adapter *adapter = netdev_priv(netdev);
	struct e1000_hw *hw = &adapter->hw;
	int retval = 0;

	/* 100basefx does not support setting link flow control */
	if (hw->dev_spec._82575.eth_flags.e100_base_fx)
		return -EINVAL;

	adapter->fc_autoneg = pause->autoneg;

	while (test_and_set_bit(__IGB_RESETTING, &adapter->state))
		msleep(1);

	if (adapter->fc_autoneg == AUTONEG_ENABLE) {
		hw->fc.requested_mode = e1000_fc_default;
		if (netif_running(adapter->netdev)) {
			igb_down(adapter);
			igb_up(adapter);
		} else {
			igb_reset(adapter);
		}
	} else {
		if (pause->rx_pause && pause->tx_pause)
			hw->fc.requested_mode = e1000_fc_full;
		else if (pause->rx_pause && !pause->tx_pause)
			hw->fc.requested_mode = e1000_fc_rx_pause;
		else if (!pause->rx_pause && pause->tx_pause)
			hw->fc.requested_mode = e1000_fc_tx_pause;
		else if (!pause->rx_pause && !pause->tx_pause)
			hw->fc.requested_mode = e1000_fc_none;

		hw->fc.current_mode = hw->fc.requested_mode;

		retval = ((hw->phy.media_type == e1000_media_type_copper) ?
			  igb_force_mac_fc(hw) : igb_setup_link(hw));
	}

	clear_bit(__IGB_RESETTING, &adapter->state);
	return retval;
}

static u32 igb_get_msglevel(struct net_device *netdev)
{
	struct igb_adapter *adapter = netdev_priv(netdev);
	return adapter->msg_enable;
}

static void igb_set_msglevel(struct net_device *netdev, u32 data)
{
	struct igb_adapter *adapter = netdev_priv(netdev);
	adapter->msg_enable = data;
}

static int igb_get_regs_len(struct net_device *netdev)
{
#define IGB_REGS_LEN 739
	return IGB_REGS_LEN * sizeof(u32);
}

static void igb_get_regs(struct net_device *netdev,
			 struct ethtool_regs *regs, void *p)
{
	struct igb_adapter *adapter = netdev_priv(netdev);
	struct e1000_hw *hw = &adapter->hw;
	u32 *regs_buff = p;
	u8 i;

	memset(p, 0, IGB_REGS_LEN * sizeof(u32));

	regs->version = (1 << 24) | (hw->revision_id << 16) | hw->device_id;

	/* General Registers */
	regs_buff[0] = rd32(E1000_CTRL);
	regs_buff[1] = rd32(E1000_STATUS);
	regs_buff[2] = rd32(E1000_CTRL_EXT);
	regs_buff[3] = rd32(E1000_MDIC);
	regs_buff[4] = rd32(E1000_SCTL);
	regs_buff[5] = rd32(E1000_CONNSW);
	regs_buff[6] = rd32(E1000_VET);
	regs_buff[7] = rd32(E1000_LEDCTL);
	regs_buff[8] = rd32(E1000_PBA);
	regs_buff[9] = rd32(E1000_PBS);
	regs_buff[10] = rd32(E1000_FRTIMER);
	regs_buff[11] = rd32(E1000_TCPTIMER);

	/* NVM Register */
	regs_buff[12] = rd32(E1000_EECD);

	/* Interrupt */
	/* Reading EICS for EICR because they read the
	 * same but EICS does not clear on read
	 */
	regs_buff[13] = rd32(E1000_EICS);
	regs_buff[14] = rd32(E1000_EICS);
	regs_buff[15] = rd32(E1000_EIMS);
	regs_buff[16] = rd32(E1000_EIMC);
	regs_buff[17] = rd32(E1000_EIAC);
	regs_buff[18] = rd32(E1000_EIAM);
	/* Reading ICS for ICR because they read the
	 * same but ICS does not clear on read
	 */
	regs_buff[19] = rd32(E1000_ICS);
	regs_buff[20] = rd32(E1000_ICS);
	regs_buff[21] = rd32(E1000_IMS);
	regs_buff[22] = rd32(E1000_IMC);
	regs_buff[23] = rd32(E1000_IAC);
	regs_buff[24] = rd32(E1000_IAM);
	regs_buff[25] = rd32(E1000_IMIRVP);

	/* Flow Control */
	regs_buff[26] = rd32(E1000_FCAL);
	regs_buff[27] = rd32(E1000_FCAH);
	regs_buff[28] = rd32(E1000_FCTTV);
	regs_buff[29] = rd32(E1000_FCRTL);
	regs_buff[30] = rd32(E1000_FCRTH);
	regs_buff[31] = rd32(E1000_FCRTV);

	/* Receive */
	regs_buff[32] = rd32(E1000_RCTL);
	regs_buff[33] = rd32(E1000_RXCSUM);
	regs_buff[34] = rd32(E1000_RLPML);
	regs_buff[35] = rd32(E1000_RFCTL);
	regs_buff[36] = rd32(E1000_MRQC);
	regs_buff[37] = rd32(E1000_VT_CTL);

	/* Transmit */
	regs_buff[38] = rd32(E1000_TCTL);
	regs_buff[39] = rd32(E1000_TCTL_EXT);
	regs_buff[40] = rd32(E1000_TIPG);
	regs_buff[41] = rd32(E1000_DTXCTL);

	/* Wake Up */
	regs_buff[42] = rd32(E1000_WUC);
	regs_buff[43] = rd32(E1000_WUFC);
	regs_buff[44] = rd32(E1000_WUS);
	regs_buff[45] = rd32(E1000_IPAV);
	regs_buff[46] = rd32(E1000_WUPL);

	/* MAC */
	regs_buff[47] = rd32(E1000_PCS_CFG0);
	regs_buff[48] = rd32(E1000_PCS_LCTL);
	regs_buff[49] = rd32(E1000_PCS_LSTAT);
	regs_buff[50] = rd32(E1000_PCS_ANADV);
	regs_buff[51] = rd32(E1000_PCS_LPAB);
	regs_buff[52] = rd32(E1000_PCS_NPTX);
	regs_buff[53] = rd32(E1000_PCS_LPABNP);

	/* Statistics */
	regs_buff[54] = adapter->stats.crcerrs;
	regs_buff[55] = adapter->stats.algnerrc;
	regs_buff[56] = adapter->stats.symerrs;
	regs_buff[57] = adapter->stats.rxerrc;
	regs_buff[58] = adapter->stats.mpc;
	regs_buff[59] = adapter->stats.scc;
	regs_buff[60] = adapter->stats.ecol;
	regs_buff[61] = adapter->stats.mcc;
	regs_buff[62] = adapter->stats.latecol;
	regs_buff[63] = adapter->stats.colc;
	regs_buff[64] = adapter->stats.dc;
	regs_buff[65] = adapter->stats.tncrs;
	regs_buff[66] = adapter->stats.sec;
	regs_buff[67] = adapter->stats.htdpmc;
	regs_buff[68] = adapter->stats.rlec;
	regs_buff[69] = adapter->stats.xonrxc;
	regs_buff[70] = adapter->stats.xontxc;
	regs_buff[71] = adapter->stats.xoffrxc;
	regs_buff[72] = adapter->stats.xofftxc;
	regs_buff[73] = adapter->stats.fcruc;
	regs_buff[74] = adapter->stats.prc64;
	regs_buff[75] = adapter->stats.prc127;
	regs_buff[76] = adapter->stats.prc255;
	regs_buff[77] = adapter->stats.prc511;
	regs_buff[78] = adapter->stats.prc1023;
	regs_buff[79] = adapter->stats.prc1522;
	regs_buff[80] = adapter->stats.gprc;
	regs_buff[81] = adapter->stats.bprc;
	regs_buff[82] = adapter->stats.mprc;
	regs_buff[83] = adapter->stats.gptc;
	regs_buff[84] = adapter->stats.gorc;
	regs_buff[86] = adapter->stats.gotc;
	regs_buff[88] = adapter->stats.rnbc;
	regs_buff[89] = adapter->stats.ruc;
	regs_buff[90] = adapter->stats.rfc;
	regs_buff[91] = adapter->stats.roc;
	regs_buff[92] = adapter->stats.rjc;
	regs_buff[93] = adapter->stats.mgprc;
	regs_buff[94] = adapter->stats.mgpdc;
	regs_buff[95] = adapter->stats.mgptc;
	regs_buff[96] = adapter->stats.tor;
	regs_buff[98] = adapter->stats.tot;
	regs_buff[100] = adapter->stats.tpr;
	regs_buff[101] = adapter->stats.tpt;
	regs_buff[102] = adapter->stats.ptc64;
	regs_buff[103] = adapter->stats.ptc127;
	regs_buff[104] = adapter->stats.ptc255;
	regs_buff[105] = adapter->stats.ptc511;
	regs_buff[106] = adapter->stats.ptc1023;
	regs_buff[107] = adapter->stats.ptc1522;
	regs_buff[108] = adapter->stats.mptc;
	regs_buff[109] = adapter->stats.bptc;
	regs_buff[110] = adapter->stats.tsctc;
	regs_buff[111] = adapter->stats.iac;
	regs_buff[112] = adapter->stats.rpthc;
	regs_buff[113] = adapter->stats.hgptc;
	regs_buff[114] = adapter->stats.hgorc;
	regs_buff[116] = adapter->stats.hgotc;
	regs_buff[118] = adapter->stats.lenerrs;
	regs_buff[119] = adapter->stats.scvpc;
	regs_buff[120] = adapter->stats.hrmpc;

	for (i = 0; i < 4; i++)
		regs_buff[121 + i] = rd32(E1000_SRRCTL(i));
	for (i = 0; i < 4; i++)
		regs_buff[125 + i] = rd32(E1000_PSRTYPE(i));
	for (i = 0; i < 4; i++)
		regs_buff[129 + i] = rd32(E1000_RDBAL(i));
	for (i = 0; i < 4; i++)
		regs_buff[133 + i] = rd32(E1000_RDBAH(i));
	for (i = 0; i < 4; i++)
		regs_buff[137 + i] = rd32(E1000_RDLEN(i));
	for (i = 0; i < 4; i++)
		regs_buff[141 + i] = rd32(E1000_RDH(i));
	for (i = 0; i < 4; i++)
		regs_buff[145 + i] = rd32(E1000_RDT(i));
	for (i = 0; i < 4; i++)
		regs_buff[149 + i] = rd32(E1000_RXDCTL(i));

	for (i = 0; i < 10; i++)
		regs_buff[153 + i] = rd32(E1000_EITR(i));
	for (i = 0; i < 8; i++)
		regs_buff[163 + i] = rd32(E1000_IMIR(i));
	for (i = 0; i < 8; i++)
		regs_buff[171 + i] = rd32(E1000_IMIREXT(i));
	for (i = 0; i < 16; i++)
		regs_buff[179 + i] = rd32(E1000_RAL(i));
	for (i = 0; i < 16; i++)
		regs_buff[195 + i] = rd32(E1000_RAH(i));

	for (i = 0; i < 4; i++)
		regs_buff[211 + i] = rd32(E1000_TDBAL(i));
	for (i = 0; i < 4; i++)
		regs_buff[215 + i] = rd32(E1000_TDBAH(i));
	for (i = 0; i < 4; i++)
		regs_buff[219 + i] = rd32(E1000_TDLEN(i));
	for (i = 0; i < 4; i++)
		regs_buff[223 + i] = rd32(E1000_TDH(i));
	for (i = 0; i < 4; i++)
		regs_buff[227 + i] = rd32(E1000_TDT(i));
	for (i = 0; i < 4; i++)
		regs_buff[231 + i] = rd32(E1000_TXDCTL(i));
	for (i = 0; i < 4; i++)
		regs_buff[235 + i] = rd32(E1000_TDWBAL(i));
	for (i = 0; i < 4; i++)
		regs_buff[239 + i] = rd32(E1000_TDWBAH(i));
	for (i = 0; i < 4; i++)
		regs_buff[243 + i] = rd32(E1000_DCA_TXCTRL(i));

	for (i = 0; i < 4; i++)
		regs_buff[247 + i] = rd32(E1000_IP4AT_REG(i));
	for (i = 0; i < 4; i++)
		regs_buff[251 + i] = rd32(E1000_IP6AT_REG(i));
	for (i = 0; i < 32; i++)
		regs_buff[255 + i] = rd32(E1000_WUPM_REG(i));
	for (i = 0; i < 128; i++)
		regs_buff[287 + i] = rd32(E1000_FFMT_REG(i));
	for (i = 0; i < 128; i++)
		regs_buff[415 + i] = rd32(E1000_FFVT_REG(i));
	for (i = 0; i < 4; i++)
		regs_buff[543 + i] = rd32(E1000_FFLT_REG(i));

	regs_buff[547] = rd32(E1000_TDFH);
	regs_buff[548] = rd32(E1000_TDFT);
	regs_buff[549] = rd32(E1000_TDFHS);
	regs_buff[550] = rd32(E1000_TDFPC);

	if (hw->mac.type > e1000_82580) {
		regs_buff[551] = adapter->stats.o2bgptc;
		regs_buff[552] = adapter->stats.b2ospc;
		regs_buff[553] = adapter->stats.o2bspc;
		regs_buff[554] = adapter->stats.b2ogprc;
	}

	if (hw->mac.type != e1000_82576)
		return;
	for (i = 0; i < 12; i++)
		regs_buff[555 + i] = rd32(E1000_SRRCTL(i + 4));
	for (i = 0; i < 4; i++)
		regs_buff[567 + i] = rd32(E1000_PSRTYPE(i + 4));
	for (i = 0; i < 12; i++)
		regs_buff[571 + i] = rd32(E1000_RDBAL(i + 4));
	for (i = 0; i < 12; i++)
		regs_buff[583 + i] = rd32(E1000_RDBAH(i + 4));
	for (i = 0; i < 12; i++)
		regs_buff[595 + i] = rd32(E1000_RDLEN(i + 4));
	for (i = 0; i < 12; i++)
		regs_buff[607 + i] = rd32(E1000_RDH(i + 4));
	for (i = 0; i < 12; i++)
		regs_buff[619 + i] = rd32(E1000_RDT(i + 4));
	for (i = 0; i < 12; i++)
		regs_buff[631 + i] = rd32(E1000_RXDCTL(i + 4));

	for (i = 0; i < 12; i++)
		regs_buff[643 + i] = rd32(E1000_TDBAL(i + 4));
	for (i = 0; i < 12; i++)
		regs_buff[655 + i] = rd32(E1000_TDBAH(i + 4));
	for (i = 0; i < 12; i++)
		regs_buff[667 + i] = rd32(E1000_TDLEN(i + 4));
	for (i = 0; i < 12; i++)
		regs_buff[679 + i] = rd32(E1000_TDH(i + 4));
	for (i = 0; i < 12; i++)
		regs_buff[691 + i] = rd32(E1000_TDT(i + 4));
	for (i = 0; i < 12; i++)
		regs_buff[703 + i] = rd32(E1000_TXDCTL(i + 4));
	for (i = 0; i < 12; i++)
		regs_buff[715 + i] = rd32(E1000_TDWBAL(i + 4));
	for (i = 0; i < 12; i++)
		regs_buff[727 + i] = rd32(E1000_TDWBAH(i + 4));
}

static int igb_get_eeprom_len(struct net_device *netdev)
{
	struct igb_adapter *adapter = netdev_priv(netdev);
	return adapter->hw.nvm.word_size * 2;
}

static int igb_get_eeprom(struct net_device *netdev,
			  struct ethtool_eeprom *eeprom, u8 *bytes)
{
	struct igb_adapter *adapter = netdev_priv(netdev);
	struct e1000_hw *hw = &adapter->hw;
	u16 *eeprom_buff;
	int first_word, last_word;
	int ret_val = 0;
	u16 i;

	if (eeprom->len == 0)
		return -EINVAL;

	eeprom->magic = hw->vendor_id | (hw->device_id << 16);

	first_word = eeprom->offset >> 1;
	last_word = (eeprom->offset + eeprom->len - 1) >> 1;

	eeprom_buff = kmalloc(sizeof(u16) *
			(last_word - first_word + 1), GFP_KERNEL);
	if (!eeprom_buff)
		return -ENOMEM;

	if (hw->nvm.type == e1000_nvm_eeprom_spi)
		ret_val = hw->nvm.ops.read(hw, first_word,
					   last_word - first_word + 1,
					   eeprom_buff);
	else {
		for (i = 0; i < last_word - first_word + 1; i++) {
			ret_val = hw->nvm.ops.read(hw, first_word + i, 1,
						   &eeprom_buff[i]);
			if (ret_val)
				break;
		}
	}

	/* Device's eeprom is always little-endian, word addressable */
	for (i = 0; i < last_word - first_word + 1; i++)
		le16_to_cpus(&eeprom_buff[i]);

	memcpy(bytes, (u8 *)eeprom_buff + (eeprom->offset & 1),
			eeprom->len);
	kfree(eeprom_buff);

	return ret_val;
}

static int igb_set_eeprom(struct net_device *netdev,
			  struct ethtool_eeprom *eeprom, u8 *bytes)
{
	struct igb_adapter *adapter = netdev_priv(netdev);
	struct e1000_hw *hw = &adapter->hw;
	u16 *eeprom_buff;
	void *ptr;
	int max_len, first_word, last_word, ret_val = 0;
	u16 i;

	if (eeprom->len == 0)
		return -EOPNOTSUPP;

	if ((hw->mac.type >= e1000_i210) &&
	    !igb_get_flash_presence_i210(hw)) {
		return -EOPNOTSUPP;
	}

	if (eeprom->magic != (hw->vendor_id | (hw->device_id << 16)))
		return -EFAULT;

	max_len = hw->nvm.word_size * 2;

	first_word = eeprom->offset >> 1;
	last_word = (eeprom->offset + eeprom->len - 1) >> 1;
	eeprom_buff = kmalloc(max_len, GFP_KERNEL);
	if (!eeprom_buff)
		return -ENOMEM;

	ptr = (void *)eeprom_buff;

	if (eeprom->offset & 1) {
		/* need read/modify/write of first changed EEPROM word
		 * only the second byte of the word is being modified
		 */
		ret_val = hw->nvm.ops.read(hw, first_word, 1,
					    &eeprom_buff[0]);
		ptr++;
	}
	if (((eeprom->offset + eeprom->len) & 1) && (ret_val == 0)) {
		/* need read/modify/write of last changed EEPROM word
		 * only the first byte of the word is being modified
		 */
		ret_val = hw->nvm.ops.read(hw, last_word, 1,
				   &eeprom_buff[last_word - first_word]);
	}

	/* Device's eeprom is always little-endian, word addressable */
	for (i = 0; i < last_word - first_word + 1; i++)
		le16_to_cpus(&eeprom_buff[i]);

	memcpy(ptr, bytes, eeprom->len);

	for (i = 0; i < last_word - first_word + 1; i++)
		eeprom_buff[i] = cpu_to_le16(eeprom_buff[i]);

	ret_val = hw->nvm.ops.write(hw, first_word,
				    last_word - first_word + 1, eeprom_buff);

	/* Update the checksum if nvm write succeeded */
	if (ret_val == 0)
		hw->nvm.ops.update(hw);

	igb_set_fw_version(adapter);
	kfree(eeprom_buff);
	return ret_val;
}

static void igb_get_drvinfo(struct net_device *netdev,
			    struct ethtool_drvinfo *drvinfo)
{
	struct igb_adapter *adapter = netdev_priv(netdev);

	strlcpy(drvinfo->driver,  igb_driver_name, sizeof(drvinfo->driver));
	strlcpy(drvinfo->version, igb_driver_version, sizeof(drvinfo->version));

	/* EEPROM image version # is reported as firmware version # for
	 * 82575 controllers
	 */
	strlcpy(drvinfo->fw_version, adapter->fw_version,
		sizeof(drvinfo->fw_version));
	strlcpy(drvinfo->bus_info, pci_name(adapter->pdev),
		sizeof(drvinfo->bus_info));
	drvinfo->n_stats = IGB_STATS_LEN;
	drvinfo->testinfo_len = IGB_TEST_LEN;
	drvinfo->regdump_len = igb_get_regs_len(netdev);
	drvinfo->eedump_len = igb_get_eeprom_len(netdev);
}

static void igb_get_ringparam(struct net_device *netdev,
			      struct ethtool_ringparam *ring)
{
	struct igb_adapter *adapter = netdev_priv(netdev);

	ring->rx_max_pending = IGB_MAX_RXD;
	ring->tx_max_pending = IGB_MAX_TXD;
	ring->rx_pending = adapter->rx_ring_count;
	ring->tx_pending = adapter->tx_ring_count;
}

static int igb_set_ringparam(struct net_device *netdev,
			     struct ethtool_ringparam *ring)
{
	struct igb_adapter *adapter = netdev_priv(netdev);
	struct igb_ring *temp_ring;
	int i, err = 0;
	u16 new_rx_count, new_tx_count;

	if ((ring->rx_mini_pending) || (ring->rx_jumbo_pending))
		return -EINVAL;

	new_rx_count = min_t(u32, ring->rx_pending, IGB_MAX_RXD);
	new_rx_count = max_t(u16, new_rx_count, IGB_MIN_RXD);
	new_rx_count = ALIGN(new_rx_count, REQ_RX_DESCRIPTOR_MULTIPLE);

	new_tx_count = min_t(u32, ring->tx_pending, IGB_MAX_TXD);
	new_tx_count = max_t(u16, new_tx_count, IGB_MIN_TXD);
	new_tx_count = ALIGN(new_tx_count, REQ_TX_DESCRIPTOR_MULTIPLE);

	if ((new_tx_count == adapter->tx_ring_count) &&
	    (new_rx_count == adapter->rx_ring_count)) {
		/* nothing to do */
		return 0;
	}

	while (test_and_set_bit(__IGB_RESETTING, &adapter->state))
		msleep(1);

	if (!netif_running(adapter->netdev)) {
		for (i = 0; i < adapter->num_tx_queues; i++)
			adapter->tx_ring[i]->count = new_tx_count;
		for (i = 0; i < adapter->num_rx_queues; i++)
			adapter->rx_ring[i]->count = new_rx_count;
		adapter->tx_ring_count = new_tx_count;
		adapter->rx_ring_count = new_rx_count;
		goto clear_reset;
	}

	if (adapter->num_tx_queues > adapter->num_rx_queues)
		temp_ring = vmalloc(adapter->num_tx_queues *
				    sizeof(struct igb_ring));
	else
		temp_ring = vmalloc(adapter->num_rx_queues *
				    sizeof(struct igb_ring));

	if (!temp_ring) {
		err = -ENOMEM;
		goto clear_reset;
	}

	igb_down(adapter);

	/* We can't just free everything and then setup again,
	 * because the ISRs in MSI-X mode get passed pointers
	 * to the Tx and Rx ring structs.
	 */
	if (new_tx_count != adapter->tx_ring_count) {
		for (i = 0; i < adapter->num_tx_queues; i++) {
			memcpy(&temp_ring[i], adapter->tx_ring[i],
			       sizeof(struct igb_ring));

			temp_ring[i].count = new_tx_count;
			err = igb_setup_tx_resources(&temp_ring[i]);
			if (err) {
				while (i) {
					i--;
					igb_free_tx_resources(&temp_ring[i]);
				}
				goto err_setup;
			}
		}

		for (i = 0; i < adapter->num_tx_queues; i++) {
			igb_free_tx_resources(adapter->tx_ring[i]);

			memcpy(adapter->tx_ring[i], &temp_ring[i],
			       sizeof(struct igb_ring));
		}

		adapter->tx_ring_count = new_tx_count;
	}

	if (new_rx_count != adapter->rx_ring_count) {
		for (i = 0; i < adapter->num_rx_queues; i++) {
			memcpy(&temp_ring[i], adapter->rx_ring[i],
			       sizeof(struct igb_ring));

			temp_ring[i].count = new_rx_count;
			err = igb_setup_rx_resources(&temp_ring[i]);
			if (err) {
				while (i) {
					i--;
					igb_free_rx_resources(&temp_ring[i]);
				}
				goto err_setup;
			}

		}

		for (i = 0; i < adapter->num_rx_queues; i++) {
			igb_free_rx_resources(adapter->rx_ring[i]);

			memcpy(adapter->rx_ring[i], &temp_ring[i],
			       sizeof(struct igb_ring));
		}

		adapter->rx_ring_count = new_rx_count;
	}
err_setup:
	igb_up(adapter);
	vfree(temp_ring);
clear_reset:
	clear_bit(__IGB_RESETTING, &adapter->state);
	return err;
}

/* ethtool register test data */
struct igb_reg_test {
	u16 reg;
	u16 reg_offset;
	u16 array_len;
	u16 test_type;
	u32 mask;
	u32 write;
};

/* In the hardware, registers are laid out either singly, in arrays
 * spaced 0x100 bytes apart, or in contiguous tables.  We assume
 * most tests take place on arrays or single registers (handled
 * as a single-element array) and special-case the tables.
 * Table tests are always pattern tests.
 *
 * We also make provision for some required setup steps by specifying
 * registers to be written without any read-back testing.
 */

#define PATTERN_TEST	1
#define SET_READ_TEST	2
#define WRITE_NO_TEST	3
#define TABLE32_TEST	4
#define TABLE64_TEST_LO	5
#define TABLE64_TEST_HI	6

/* i210 reg test */
static struct igb_reg_test reg_test_i210[] = {
	{ E1000_FCAL,	   0x100, 1,  PATTERN_TEST, 0xFFFFFFFF, 0xFFFFFFFF },
	{ E1000_FCAH,	   0x100, 1,  PATTERN_TEST, 0x0000FFFF, 0xFFFFFFFF },
	{ E1000_FCT,	   0x100, 1,  PATTERN_TEST, 0x0000FFFF, 0xFFFFFFFF },
	{ E1000_RDBAL(0),  0x100, 4,  PATTERN_TEST, 0xFFFFFF80, 0xFFFFFFFF },
	{ E1000_RDBAH(0),  0x100, 4,  PATTERN_TEST, 0xFFFFFFFF, 0xFFFFFFFF },
	{ E1000_RDLEN(0),  0x100, 4,  PATTERN_TEST, 0x000FFF80, 0x000FFFFF },
	/* RDH is read-only for i210, only test RDT. */
	{ E1000_RDT(0),	   0x100, 4,  PATTERN_TEST, 0x0000FFFF, 0x0000FFFF },
	{ E1000_FCRTH,	   0x100, 1,  PATTERN_TEST, 0x0000FFF0, 0x0000FFF0 },
	{ E1000_FCTTV,	   0x100, 1,  PATTERN_TEST, 0x0000FFFF, 0x0000FFFF },
	{ E1000_TIPG,	   0x100, 1,  PATTERN_TEST, 0x3FFFFFFF, 0x3FFFFFFF },
	{ E1000_TDBAL(0),  0x100, 4,  PATTERN_TEST, 0xFFFFFF80, 0xFFFFFFFF },
	{ E1000_TDBAH(0),  0x100, 4,  PATTERN_TEST, 0xFFFFFFFF, 0xFFFFFFFF },
	{ E1000_TDLEN(0),  0x100, 4,  PATTERN_TEST, 0x000FFF80, 0x000FFFFF },
	{ E1000_TDT(0),	   0x100, 4,  PATTERN_TEST, 0x0000FFFF, 0x0000FFFF },
	{ E1000_RCTL,	   0x100, 1,  SET_READ_TEST, 0xFFFFFFFF, 0x00000000 },
	{ E1000_RCTL,	   0x100, 1,  SET_READ_TEST, 0x04CFB0FE, 0x003FFFFB },
	{ E1000_RCTL,	   0x100, 1,  SET_READ_TEST, 0x04CFB0FE, 0xFFFFFFFF },
	{ E1000_TCTL,	   0x100, 1,  SET_READ_TEST, 0xFFFFFFFF, 0x00000000 },
	{ E1000_RA,	   0, 16, TABLE64_TEST_LO,
						0xFFFFFFFF, 0xFFFFFFFF },
	{ E1000_RA,	   0, 16, TABLE64_TEST_HI,
						0x900FFFFF, 0xFFFFFFFF },
	{ E1000_MTA,	   0, 128, TABLE32_TEST,
						0xFFFFFFFF, 0xFFFFFFFF },
	{ 0, 0, 0, 0, 0 }
};

/* i350 reg test */
static struct igb_reg_test reg_test_i350[] = {
	{ E1000_FCAL,	   0x100, 1,  PATTERN_TEST, 0xFFFFFFFF, 0xFFFFFFFF },
	{ E1000_FCAH,	   0x100, 1,  PATTERN_TEST, 0x0000FFFF, 0xFFFFFFFF },
	{ E1000_FCT,	   0x100, 1,  PATTERN_TEST, 0x0000FFFF, 0xFFFFFFFF },
	{ E1000_VET,	   0x100, 1,  PATTERN_TEST, 0xFFFF0000, 0xFFFF0000 },
	{ E1000_RDBAL(0),  0x100, 4,  PATTERN_TEST, 0xFFFFFF80, 0xFFFFFFFF },
	{ E1000_RDBAH(0),  0x100, 4,  PATTERN_TEST, 0xFFFFFFFF, 0xFFFFFFFF },
	{ E1000_RDLEN(0),  0x100, 4,  PATTERN_TEST, 0x000FFF80, 0x000FFFFF },
	{ E1000_RDBAL(4),  0x40,  4,  PATTERN_TEST, 0xFFFFFF80, 0xFFFFFFFF },
	{ E1000_RDBAH(4),  0x40,  4,  PATTERN_TEST, 0xFFFFFFFF, 0xFFFFFFFF },
	{ E1000_RDLEN(4),  0x40,  4,  PATTERN_TEST, 0x000FFF80, 0x000FFFFF },
	/* RDH is read-only for i350, only test RDT. */
	{ E1000_RDT(0),	   0x100, 4,  PATTERN_TEST, 0x0000FFFF, 0x0000FFFF },
	{ E1000_RDT(4),	   0x40,  4,  PATTERN_TEST, 0x0000FFFF, 0x0000FFFF },
	{ E1000_FCRTH,	   0x100, 1,  PATTERN_TEST, 0x0000FFF0, 0x0000FFF0 },
	{ E1000_FCTTV,	   0x100, 1,  PATTERN_TEST, 0x0000FFFF, 0x0000FFFF },
	{ E1000_TIPG,	   0x100, 1,  PATTERN_TEST, 0x3FFFFFFF, 0x3FFFFFFF },
	{ E1000_TDBAL(0),  0x100, 4,  PATTERN_TEST, 0xFFFFFF80, 0xFFFFFFFF },
	{ E1000_TDBAH(0),  0x100, 4,  PATTERN_TEST, 0xFFFFFFFF, 0xFFFFFFFF },
	{ E1000_TDLEN(0),  0x100, 4,  PATTERN_TEST, 0x000FFF80, 0x000FFFFF },
	{ E1000_TDBAL(4),  0x40,  4,  PATTERN_TEST, 0xFFFFFF80, 0xFFFFFFFF },
	{ E1000_TDBAH(4),  0x40,  4,  PATTERN_TEST, 0xFFFFFFFF, 0xFFFFFFFF },
	{ E1000_TDLEN(4),  0x40,  4,  PATTERN_TEST, 0x000FFF80, 0x000FFFFF },
	{ E1000_TDT(0),	   0x100, 4,  PATTERN_TEST, 0x0000FFFF, 0x0000FFFF },
	{ E1000_TDT(4),	   0x40,  4,  PATTERN_TEST, 0x0000FFFF, 0x0000FFFF },
	{ E1000_RCTL,	   0x100, 1,  SET_READ_TEST, 0xFFFFFFFF, 0x00000000 },
	{ E1000_RCTL, 	   0x100, 1,  SET_READ_TEST, 0x04CFB0FE, 0x003FFFFB },
	{ E1000_RCTL, 	   0x100, 1,  SET_READ_TEST, 0x04CFB0FE, 0xFFFFFFFF },
	{ E1000_TCTL,	   0x100, 1,  SET_READ_TEST, 0xFFFFFFFF, 0x00000000 },
	{ E1000_RA,	   0, 16, TABLE64_TEST_LO,
						0xFFFFFFFF, 0xFFFFFFFF },
	{ E1000_RA,	   0, 16, TABLE64_TEST_HI,
						0xC3FFFFFF, 0xFFFFFFFF },
	{ E1000_RA2,	   0, 16, TABLE64_TEST_LO,
						0xFFFFFFFF, 0xFFFFFFFF },
	{ E1000_RA2,	   0, 16, TABLE64_TEST_HI,
						0xC3FFFFFF, 0xFFFFFFFF },
	{ E1000_MTA,	   0, 128, TABLE32_TEST,
						0xFFFFFFFF, 0xFFFFFFFF },
	{ 0, 0, 0, 0 }
};

/* 82580 reg test */
static struct igb_reg_test reg_test_82580[] = {
	{ E1000_FCAL,	   0x100, 1,  PATTERN_TEST, 0xFFFFFFFF, 0xFFFFFFFF },
	{ E1000_FCAH,	   0x100, 1,  PATTERN_TEST, 0x0000FFFF, 0xFFFFFFFF },
	{ E1000_FCT,	   0x100, 1,  PATTERN_TEST, 0x0000FFFF, 0xFFFFFFFF },
	{ E1000_VET,	   0x100, 1,  PATTERN_TEST, 0xFFFFFFFF, 0xFFFFFFFF },
	{ E1000_RDBAL(0),  0x100, 4,  PATTERN_TEST, 0xFFFFFF80, 0xFFFFFFFF },
	{ E1000_RDBAH(0),  0x100, 4,  PATTERN_TEST, 0xFFFFFFFF, 0xFFFFFFFF },
	{ E1000_RDLEN(0),  0x100, 4,  PATTERN_TEST, 0x000FFFF0, 0x000FFFFF },
	{ E1000_RDBAL(4),  0x40,  4,  PATTERN_TEST, 0xFFFFFF80, 0xFFFFFFFF },
	{ E1000_RDBAH(4),  0x40,  4,  PATTERN_TEST, 0xFFFFFFFF, 0xFFFFFFFF },
	{ E1000_RDLEN(4),  0x40,  4,  PATTERN_TEST, 0x000FFFF0, 0x000FFFFF },
	/* RDH is read-only for 82580, only test RDT. */
	{ E1000_RDT(0),	   0x100, 4,  PATTERN_TEST, 0x0000FFFF, 0x0000FFFF },
	{ E1000_RDT(4),	   0x40,  4,  PATTERN_TEST, 0x0000FFFF, 0x0000FFFF },
	{ E1000_FCRTH,	   0x100, 1,  PATTERN_TEST, 0x0000FFF0, 0x0000FFF0 },
	{ E1000_FCTTV,	   0x100, 1,  PATTERN_TEST, 0x0000FFFF, 0x0000FFFF },
	{ E1000_TIPG,	   0x100, 1,  PATTERN_TEST, 0x3FFFFFFF, 0x3FFFFFFF },
	{ E1000_TDBAL(0),  0x100, 4,  PATTERN_TEST, 0xFFFFFF80, 0xFFFFFFFF },
	{ E1000_TDBAH(0),  0x100, 4,  PATTERN_TEST, 0xFFFFFFFF, 0xFFFFFFFF },
	{ E1000_TDLEN(0),  0x100, 4,  PATTERN_TEST, 0x000FFFF0, 0x000FFFFF },
	{ E1000_TDBAL(4),  0x40,  4,  PATTERN_TEST, 0xFFFFFF80, 0xFFFFFFFF },
	{ E1000_TDBAH(4),  0x40,  4,  PATTERN_TEST, 0xFFFFFFFF, 0xFFFFFFFF },
	{ E1000_TDLEN(4),  0x40,  4,  PATTERN_TEST, 0x000FFFF0, 0x000FFFFF },
	{ E1000_TDT(0),	   0x100, 4,  PATTERN_TEST, 0x0000FFFF, 0x0000FFFF },
	{ E1000_TDT(4),	   0x40,  4,  PATTERN_TEST, 0x0000FFFF, 0x0000FFFF },
	{ E1000_RCTL,	   0x100, 1,  SET_READ_TEST, 0xFFFFFFFF, 0x00000000 },
	{ E1000_RCTL, 	   0x100, 1,  SET_READ_TEST, 0x04CFB0FE, 0x003FFFFB },
	{ E1000_RCTL, 	   0x100, 1,  SET_READ_TEST, 0x04CFB0FE, 0xFFFFFFFF },
	{ E1000_TCTL,	   0x100, 1,  SET_READ_TEST, 0xFFFFFFFF, 0x00000000 },
	{ E1000_RA,	   0, 16, TABLE64_TEST_LO,
						0xFFFFFFFF, 0xFFFFFFFF },
	{ E1000_RA,	   0, 16, TABLE64_TEST_HI,
						0x83FFFFFF, 0xFFFFFFFF },
	{ E1000_RA2,	   0, 8, TABLE64_TEST_LO,
						0xFFFFFFFF, 0xFFFFFFFF },
	{ E1000_RA2,	   0, 8, TABLE64_TEST_HI,
						0x83FFFFFF, 0xFFFFFFFF },
	{ E1000_MTA,	   0, 128, TABLE32_TEST,
						0xFFFFFFFF, 0xFFFFFFFF },
	{ 0, 0, 0, 0 }
};

/* 82576 reg test */
static struct igb_reg_test reg_test_82576[] = {
	{ E1000_FCAL,	   0x100, 1,  PATTERN_TEST, 0xFFFFFFFF, 0xFFFFFFFF },
	{ E1000_FCAH,	   0x100, 1,  PATTERN_TEST, 0x0000FFFF, 0xFFFFFFFF },
	{ E1000_FCT,	   0x100, 1,  PATTERN_TEST, 0x0000FFFF, 0xFFFFFFFF },
	{ E1000_VET,	   0x100, 1,  PATTERN_TEST, 0xFFFFFFFF, 0xFFFFFFFF },
	{ E1000_RDBAL(0),  0x100, 4, PATTERN_TEST, 0xFFFFFF80, 0xFFFFFFFF },
	{ E1000_RDBAH(0),  0x100, 4, PATTERN_TEST, 0xFFFFFFFF, 0xFFFFFFFF },
	{ E1000_RDLEN(0),  0x100, 4, PATTERN_TEST, 0x000FFFF0, 0x000FFFFF },
	{ E1000_RDBAL(4),  0x40, 12, PATTERN_TEST, 0xFFFFFF80, 0xFFFFFFFF },
	{ E1000_RDBAH(4),  0x40, 12, PATTERN_TEST, 0xFFFFFFFF, 0xFFFFFFFF },
	{ E1000_RDLEN(4),  0x40, 12, PATTERN_TEST, 0x000FFFF0, 0x000FFFFF },
	/* Enable all RX queues before testing. */
	{ E1000_RXDCTL(0), 0x100, 4,  WRITE_NO_TEST, 0, E1000_RXDCTL_QUEUE_ENABLE },
	{ E1000_RXDCTL(4), 0x40, 12,  WRITE_NO_TEST, 0, E1000_RXDCTL_QUEUE_ENABLE },
	/* RDH is read-only for 82576, only test RDT. */
	{ E1000_RDT(0),	   0x100, 4,  PATTERN_TEST, 0x0000FFFF, 0x0000FFFF },
	{ E1000_RDT(4),	   0x40, 12,  PATTERN_TEST, 0x0000FFFF, 0x0000FFFF },
	{ E1000_RXDCTL(0), 0x100, 4,  WRITE_NO_TEST, 0, 0 },
	{ E1000_RXDCTL(4), 0x40, 12,  WRITE_NO_TEST, 0, 0 },
	{ E1000_FCRTH,	   0x100, 1,  PATTERN_TEST, 0x0000FFF0, 0x0000FFF0 },
	{ E1000_FCTTV,	   0x100, 1,  PATTERN_TEST, 0x0000FFFF, 0x0000FFFF },
	{ E1000_TIPG,	   0x100, 1,  PATTERN_TEST, 0x3FFFFFFF, 0x3FFFFFFF },
	{ E1000_TDBAL(0),  0x100, 4,  PATTERN_TEST, 0xFFFFFF80, 0xFFFFFFFF },
	{ E1000_TDBAH(0),  0x100, 4,  PATTERN_TEST, 0xFFFFFFFF, 0xFFFFFFFF },
	{ E1000_TDLEN(0),  0x100, 4,  PATTERN_TEST, 0x000FFFF0, 0x000FFFFF },
	{ E1000_TDBAL(4),  0x40, 12,  PATTERN_TEST, 0xFFFFFF80, 0xFFFFFFFF },
	{ E1000_TDBAH(4),  0x40, 12,  PATTERN_TEST, 0xFFFFFFFF, 0xFFFFFFFF },
	{ E1000_TDLEN(4),  0x40, 12,  PATTERN_TEST, 0x000FFFF0, 0x000FFFFF },
	{ E1000_RCTL,	   0x100, 1,  SET_READ_TEST, 0xFFFFFFFF, 0x00000000 },
	{ E1000_RCTL, 	   0x100, 1,  SET_READ_TEST, 0x04CFB0FE, 0x003FFFFB },
	{ E1000_RCTL, 	   0x100, 1,  SET_READ_TEST, 0x04CFB0FE, 0xFFFFFFFF },
	{ E1000_TCTL,	   0x100, 1,  SET_READ_TEST, 0xFFFFFFFF, 0x00000000 },
	{ E1000_RA,	   0, 16, TABLE64_TEST_LO, 0xFFFFFFFF, 0xFFFFFFFF },
	{ E1000_RA,	   0, 16, TABLE64_TEST_HI, 0x83FFFFFF, 0xFFFFFFFF },
	{ E1000_RA2,	   0, 8, TABLE64_TEST_LO, 0xFFFFFFFF, 0xFFFFFFFF },
	{ E1000_RA2,	   0, 8, TABLE64_TEST_HI, 0x83FFFFFF, 0xFFFFFFFF },
	{ E1000_MTA,	   0, 128,TABLE32_TEST, 0xFFFFFFFF, 0xFFFFFFFF },
	{ 0, 0, 0, 0 }
};

/* 82575 register test */
static struct igb_reg_test reg_test_82575[] = {
	{ E1000_FCAL,      0x100, 1, PATTERN_TEST, 0xFFFFFFFF, 0xFFFFFFFF },
	{ E1000_FCAH,      0x100, 1, PATTERN_TEST, 0x0000FFFF, 0xFFFFFFFF },
	{ E1000_FCT,       0x100, 1, PATTERN_TEST, 0x0000FFFF, 0xFFFFFFFF },
	{ E1000_VET,       0x100, 1, PATTERN_TEST, 0xFFFFFFFF, 0xFFFFFFFF },
	{ E1000_RDBAL(0),  0x100, 4, PATTERN_TEST, 0xFFFFFF80, 0xFFFFFFFF },
	{ E1000_RDBAH(0),  0x100, 4, PATTERN_TEST, 0xFFFFFFFF, 0xFFFFFFFF },
	{ E1000_RDLEN(0),  0x100, 4, PATTERN_TEST, 0x000FFF80, 0x000FFFFF },
	/* Enable all four RX queues before testing. */
	{ E1000_RXDCTL(0), 0x100, 4, WRITE_NO_TEST, 0, E1000_RXDCTL_QUEUE_ENABLE },
	/* RDH is read-only for 82575, only test RDT. */
	{ E1000_RDT(0),    0x100, 4, PATTERN_TEST, 0x0000FFFF, 0x0000FFFF },
	{ E1000_RXDCTL(0), 0x100, 4, WRITE_NO_TEST, 0, 0 },
	{ E1000_FCRTH,     0x100, 1, PATTERN_TEST, 0x0000FFF0, 0x0000FFF0 },
	{ E1000_FCTTV,     0x100, 1, PATTERN_TEST, 0x0000FFFF, 0x0000FFFF },
	{ E1000_TIPG,      0x100, 1, PATTERN_TEST, 0x3FFFFFFF, 0x3FFFFFFF },
	{ E1000_TDBAL(0),  0x100, 4, PATTERN_TEST, 0xFFFFFF80, 0xFFFFFFFF },
	{ E1000_TDBAH(0),  0x100, 4, PATTERN_TEST, 0xFFFFFFFF, 0xFFFFFFFF },
	{ E1000_TDLEN(0),  0x100, 4, PATTERN_TEST, 0x000FFF80, 0x000FFFFF },
	{ E1000_RCTL,      0x100, 1, SET_READ_TEST, 0xFFFFFFFF, 0x00000000 },
	{ E1000_RCTL,      0x100, 1, SET_READ_TEST, 0x04CFB3FE, 0x003FFFFB },
	{ E1000_RCTL,      0x100, 1, SET_READ_TEST, 0x04CFB3FE, 0xFFFFFFFF },
	{ E1000_TCTL,      0x100, 1, SET_READ_TEST, 0xFFFFFFFF, 0x00000000 },
	{ E1000_TXCW,      0x100, 1, PATTERN_TEST, 0xC000FFFF, 0x0000FFFF },
	{ E1000_RA,        0, 16, TABLE64_TEST_LO, 0xFFFFFFFF, 0xFFFFFFFF },
	{ E1000_RA,        0, 16, TABLE64_TEST_HI, 0x800FFFFF, 0xFFFFFFFF },
	{ E1000_MTA,       0, 128, TABLE32_TEST, 0xFFFFFFFF, 0xFFFFFFFF },
	{ 0, 0, 0, 0 }
};

static bool reg_pattern_test(struct igb_adapter *adapter, u64 *data,
			     int reg, u32 mask, u32 write)
{
	struct e1000_hw *hw = &adapter->hw;
	u32 pat, val;
	static const u32 _test[] =
		{0x5A5A5A5A, 0xA5A5A5A5, 0x00000000, 0xFFFFFFFF};
	for (pat = 0; pat < ARRAY_SIZE(_test); pat++) {
		wr32(reg, (_test[pat] & write));
		val = rd32(reg) & mask;
		if (val != (_test[pat] & write & mask)) {
			dev_err(&adapter->pdev->dev,
				"pattern test reg %04X failed: got 0x%08X expected 0x%08X\n",
				reg, val, (_test[pat] & write & mask));
			*data = reg;
			return 1;
		}
	}

	return 0;
}

static bool reg_set_and_check(struct igb_adapter *adapter, u64 *data,
			      int reg, u32 mask, u32 write)
{
	struct e1000_hw *hw = &adapter->hw;
	u32 val;
	wr32(reg, write & mask);
	val = rd32(reg);
	if ((write & mask) != (val & mask)) {
		dev_err(&adapter->pdev->dev,
			"set/check reg %04X test failed: got 0x%08X expected 0x%08X\n", reg,
			(val & mask), (write & mask));
		*data = reg;
		return 1;
	}

	return 0;
}

#define REG_PATTERN_TEST(reg, mask, write) \
	do { \
		if (reg_pattern_test(adapter, data, reg, mask, write)) \
			return 1; \
	} while (0)

#define REG_SET_AND_CHECK(reg, mask, write) \
	do { \
		if (reg_set_and_check(adapter, data, reg, mask, write)) \
			return 1; \
	} while (0)

static int igb_reg_test(struct igb_adapter *adapter, u64 *data)
{
	struct e1000_hw *hw = &adapter->hw;
	struct igb_reg_test *test;
	u32 value, before, after;
	u32 i, toggle;

	switch (adapter->hw.mac.type) {
	case e1000_i350:
	case e1000_i354:
		test = reg_test_i350;
		toggle = 0x7FEFF3FF;
		break;
	case e1000_i210:
	case e1000_i211:
		test = reg_test_i210;
		toggle = 0x7FEFF3FF;
		break;
	case e1000_82580:
		test = reg_test_82580;
		toggle = 0x7FEFF3FF;
		break;
	case e1000_82576:
		test = reg_test_82576;
		toggle = 0x7FFFF3FF;
		break;
	default:
		test = reg_test_82575;
		toggle = 0x7FFFF3FF;
		break;
	}

	/* Because the status register is such a special case,
	 * we handle it separately from the rest of the register
	 * tests.  Some bits are read-only, some toggle, and some
	 * are writable on newer MACs.
	 */
	before = rd32(E1000_STATUS);
	value = (rd32(E1000_STATUS) & toggle);
	wr32(E1000_STATUS, toggle);
	after = rd32(E1000_STATUS) & toggle;
	if (value != after) {
		dev_err(&adapter->pdev->dev,
			"failed STATUS register test got: 0x%08X expected: 0x%08X\n",
			after, value);
		*data = 1;
		return 1;
	}
	/* restore previous status */
	wr32(E1000_STATUS, before);

	/* Perform the remainder of the register test, looping through
	 * the test table until we either fail or reach the null entry.
	 */
	while (test->reg) {
		for (i = 0; i < test->array_len; i++) {
			switch (test->test_type) {
			case PATTERN_TEST:
				REG_PATTERN_TEST(test->reg +
						(i * test->reg_offset),
						test->mask,
						test->write);
				break;
			case SET_READ_TEST:
				REG_SET_AND_CHECK(test->reg +
						(i * test->reg_offset),
						test->mask,
						test->write);
				break;
			case WRITE_NO_TEST:
				writel(test->write,
				    (adapter->hw.hw_addr + test->reg)
					+ (i * test->reg_offset));
				break;
			case TABLE32_TEST:
				REG_PATTERN_TEST(test->reg + (i * 4),
						test->mask,
						test->write);
				break;
			case TABLE64_TEST_LO:
				REG_PATTERN_TEST(test->reg + (i * 8),
						test->mask,
						test->write);
				break;
			case TABLE64_TEST_HI:
				REG_PATTERN_TEST((test->reg + 4) + (i * 8),
						test->mask,
						test->write);
				break;
			}
		}
		test++;
	}

	*data = 0;
	return 0;
}

static int igb_eeprom_test(struct igb_adapter *adapter, u64 *data)
{
	struct e1000_hw *hw = &adapter->hw;

	*data = 0;

	/* Validate eeprom on all parts but flashless */
	switch (hw->mac.type) {
	case e1000_i210:
	case e1000_i211:
		if (igb_get_flash_presence_i210(hw)) {
			if (adapter->hw.nvm.ops.validate(&adapter->hw) < 0)
				*data = 2;
		}
		break;
	default:
		if (adapter->hw.nvm.ops.validate(&adapter->hw) < 0)
			*data = 2;
		break;
	}

	return *data;
}

static irqreturn_t igb_test_intr(int irq, void *data)
{
	struct igb_adapter *adapter = (struct igb_adapter *) data;
	struct e1000_hw *hw = &adapter->hw;

	adapter->test_icr |= rd32(E1000_ICR);

	return IRQ_HANDLED;
}

static int igb_intr_test(struct igb_adapter *adapter, u64 *data)
{
	struct e1000_hw *hw = &adapter->hw;
	struct net_device *netdev = adapter->netdev;
	u32 mask, ics_mask, i = 0, shared_int = true;
	u32 irq = adapter->pdev->irq;

	*data = 0;

	/* Hook up test interrupt handler just for this test */
	if (adapter->msix_entries) {
		if (request_irq(adapter->msix_entries[0].vector,
		                igb_test_intr, 0, netdev->name, adapter)) {
			*data = 1;
			return -1;
		}
	} else if (adapter->flags & IGB_FLAG_HAS_MSI) {
		shared_int = false;
		if (request_irq(irq,
		                igb_test_intr, 0, netdev->name, adapter)) {
			*data = 1;
			return -1;
		}
	} else if (!request_irq(irq, igb_test_intr, IRQF_PROBE_SHARED,
				netdev->name, adapter)) {
		shared_int = false;
	} else if (request_irq(irq, igb_test_intr, IRQF_SHARED,
		 netdev->name, adapter)) {
		*data = 1;
		return -1;
	}
	dev_info(&adapter->pdev->dev, "testing %s interrupt\n",
		(shared_int ? "shared" : "unshared"));

	/* Disable all the interrupts */
	wr32(E1000_IMC, ~0);
	wrfl();
	msleep(10);

	/* Define all writable bits for ICS */
	switch (hw->mac.type) {
	case e1000_82575:
		ics_mask = 0x37F47EDD;
		break;
	case e1000_82576:
		ics_mask = 0x77D4FBFD;
		break;
	case e1000_82580:
		ics_mask = 0x77DCFED5;
		break;
	case e1000_i350:
	case e1000_i354:
	case e1000_i210:
	case e1000_i211:
		ics_mask = 0x77DCFED5;
		break;
	default:
		ics_mask = 0x7FFFFFFF;
		break;
	}

	/* Test each interrupt */
	for (; i < 31; i++) {
		/* Interrupt to test */
		mask = 1 << i;

		if (!(mask & ics_mask))
			continue;

		if (!shared_int) {
			/* Disable the interrupt to be reported in
			 * the cause register and then force the same
			 * interrupt and see if one gets posted.  If
			 * an interrupt was posted to the bus, the
			 * test failed.
			 */
			adapter->test_icr = 0;

			/* Flush any pending interrupts */
			wr32(E1000_ICR, ~0);

			wr32(E1000_IMC, mask);
			wr32(E1000_ICS, mask);
			wrfl();
			msleep(10);

			if (adapter->test_icr & mask) {
				*data = 3;
				break;
			}
		}

		/* Enable the interrupt to be reported in
		 * the cause register and then force the same
		 * interrupt and see if one gets posted.  If
		 * an interrupt was not posted to the bus, the
		 * test failed.
		 */
		adapter->test_icr = 0;

		/* Flush any pending interrupts */
		wr32(E1000_ICR, ~0);

		wr32(E1000_IMS, mask);
		wr32(E1000_ICS, mask);
		wrfl();
		msleep(10);

		if (!(adapter->test_icr & mask)) {
			*data = 4;
			break;
		}

		if (!shared_int) {
			/* Disable the other interrupts to be reported in
			 * the cause register and then force the other
			 * interrupts and see if any get posted.  If
			 * an interrupt was posted to the bus, the
			 * test failed.
			 */
			adapter->test_icr = 0;

			/* Flush any pending interrupts */
			wr32(E1000_ICR, ~0);

			wr32(E1000_IMC, ~mask);
			wr32(E1000_ICS, ~mask);
			wrfl();
			msleep(10);

			if (adapter->test_icr & mask) {
				*data = 5;
				break;
			}
		}
	}

	/* Disable all the interrupts */
	wr32(E1000_IMC, ~0);
	wrfl();
	msleep(10);

	/* Unhook test interrupt handler */
	if (adapter->msix_entries)
		free_irq(adapter->msix_entries[0].vector, adapter);
	else
		free_irq(irq, adapter);

	return *data;
}

static void igb_free_desc_rings(struct igb_adapter *adapter)
{
	igb_free_tx_resources(&adapter->test_tx_ring);
	igb_free_rx_resources(&adapter->test_rx_ring);
}

static int igb_setup_desc_rings(struct igb_adapter *adapter)
{
	struct igb_ring *tx_ring = &adapter->test_tx_ring;
	struct igb_ring *rx_ring = &adapter->test_rx_ring;
	struct e1000_hw *hw = &adapter->hw;
	int ret_val;

	/* Setup Tx descriptor ring and Tx buffers */
	tx_ring->count = IGB_DEFAULT_TXD;
	tx_ring->dev = &adapter->pdev->dev;
	tx_ring->netdev = adapter->netdev;
	tx_ring->reg_idx = adapter->vfs_allocated_count;

	if (igb_setup_tx_resources(tx_ring)) {
		ret_val = 1;
		goto err_nomem;
	}

	igb_setup_tctl(adapter);
	igb_configure_tx_ring(adapter, tx_ring);

	/* Setup Rx descriptor ring and Rx buffers */
	rx_ring->count = IGB_DEFAULT_RXD;
	rx_ring->dev = &adapter->pdev->dev;
	rx_ring->netdev = adapter->netdev;
	rx_ring->reg_idx = adapter->vfs_allocated_count;

	if (igb_setup_rx_resources(rx_ring)) {
		ret_val = 3;
		goto err_nomem;
	}

	/* set the default queue to queue 0 of PF */
	wr32(E1000_MRQC, adapter->vfs_allocated_count << 3);

	/* enable receive ring */
	igb_setup_rctl(adapter);
	igb_configure_rx_ring(adapter, rx_ring);

	igb_alloc_rx_buffers(rx_ring, igb_desc_unused(rx_ring));

	return 0;

err_nomem:
	igb_free_desc_rings(adapter);
	return ret_val;
}

static void igb_phy_disable_receiver(struct igb_adapter *adapter)
{
	struct e1000_hw *hw = &adapter->hw;

	/* Write out to PHY registers 29 and 30 to disable the Receiver. */
	igb_write_phy_reg(hw, 29, 0x001F);
	igb_write_phy_reg(hw, 30, 0x8FFC);
	igb_write_phy_reg(hw, 29, 0x001A);
	igb_write_phy_reg(hw, 30, 0x8FF0);
}

static int igb_integrated_phy_loopback(struct igb_adapter *adapter)
{
	struct e1000_hw *hw = &adapter->hw;
	u32 ctrl_reg = 0;

	hw->mac.autoneg = false;

	if (hw->phy.type == e1000_phy_m88) {
		if (hw->phy.id != I210_I_PHY_ID) {
			/* Auto-MDI/MDIX Off */
			igb_write_phy_reg(hw, M88E1000_PHY_SPEC_CTRL, 0x0808);
			/* reset to update Auto-MDI/MDIX */
			igb_write_phy_reg(hw, PHY_CONTROL, 0x9140);
			/* autoneg off */
			igb_write_phy_reg(hw, PHY_CONTROL, 0x8140);
		} else {
			/* force 1000, set loopback  */
			igb_write_phy_reg(hw, I347AT4_PAGE_SELECT, 0);
			igb_write_phy_reg(hw, PHY_CONTROL, 0x4140);
		}
	} else if (hw->phy.type == e1000_phy_82580) {
		/* enable MII loopback */
		igb_write_phy_reg(hw, I82580_PHY_LBK_CTRL, 0x8041);
	}

	/* add small delay to avoid loopback test failure */
	msleep(50);

	/* force 1000, set loopback */
	igb_write_phy_reg(hw, PHY_CONTROL, 0x4140);

	/* Now set up the MAC to the same speed/duplex as the PHY. */
	ctrl_reg = rd32(E1000_CTRL);
	ctrl_reg &= ~E1000_CTRL_SPD_SEL; /* Clear the speed sel bits */
	ctrl_reg |= (E1000_CTRL_FRCSPD | /* Set the Force Speed Bit */
		     E1000_CTRL_FRCDPX | /* Set the Force Duplex Bit */
		     E1000_CTRL_SPD_1000 |/* Force Speed to 1000 */
		     E1000_CTRL_FD |	 /* Force Duplex to FULL */
		     E1000_CTRL_SLU);	 /* Set link up enable bit */

	if (hw->phy.type == e1000_phy_m88)
		ctrl_reg |= E1000_CTRL_ILOS; /* Invert Loss of Signal */

	wr32(E1000_CTRL, ctrl_reg);

	/* Disable the receiver on the PHY so when a cable is plugged in, the
	 * PHY does not begin to autoneg when a cable is reconnected to the NIC.
	 */
	if (hw->phy.type == e1000_phy_m88)
		igb_phy_disable_receiver(adapter);

	mdelay(500);
	return 0;
}

static int igb_set_phy_loopback(struct igb_adapter *adapter)
{
	return igb_integrated_phy_loopback(adapter);
}

static int igb_setup_loopback_test(struct igb_adapter *adapter)
{
	struct e1000_hw *hw = &adapter->hw;
	u32 reg;

	reg = rd32(E1000_CTRL_EXT);

	/* use CTRL_EXT to identify link type as SGMII can appear as copper */
	if (reg & E1000_CTRL_EXT_LINK_MODE_MASK) {
		if ((hw->device_id == E1000_DEV_ID_DH89XXCC_SGMII) ||
		(hw->device_id == E1000_DEV_ID_DH89XXCC_SERDES) ||
		(hw->device_id == E1000_DEV_ID_DH89XXCC_BACKPLANE) ||
		(hw->device_id == E1000_DEV_ID_DH89XXCC_SFP) ||
		(hw->device_id == E1000_DEV_ID_I354_SGMII)) {

			/* Enable DH89xxCC MPHY for near end loopback */
			reg = rd32(E1000_MPHY_ADDR_CTL);
			reg = (reg & E1000_MPHY_ADDR_CTL_OFFSET_MASK) |
			E1000_MPHY_PCS_CLK_REG_OFFSET;
			wr32(E1000_MPHY_ADDR_CTL, reg);

			reg = rd32(E1000_MPHY_DATA);
			reg |= E1000_MPHY_PCS_CLK_REG_DIGINELBEN;
			wr32(E1000_MPHY_DATA, reg);
		}

		reg = rd32(E1000_RCTL);
		reg |= E1000_RCTL_LBM_TCVR;
		wr32(E1000_RCTL, reg);

		wr32(E1000_SCTL, E1000_ENABLE_SERDES_LOOPBACK);

		reg = rd32(E1000_CTRL);
		reg &= ~(E1000_CTRL_RFCE |
			 E1000_CTRL_TFCE |
			 E1000_CTRL_LRST);
		reg |= E1000_CTRL_SLU |
		       E1000_CTRL_FD;
		wr32(E1000_CTRL, reg);

		/* Unset switch control to serdes energy detect */
		reg = rd32(E1000_CONNSW);
		reg &= ~E1000_CONNSW_ENRGSRC;
		wr32(E1000_CONNSW, reg);

		/* Unset sigdetect for SERDES loopback on
		 * 82580 and newer devices.
		 */
		if (hw->mac.type >= e1000_82580) {
			reg = rd32(E1000_PCS_CFG0);
			reg |= E1000_PCS_CFG_IGN_SD;
			wr32(E1000_PCS_CFG0, reg);
		}

		/* Set PCS register for forced speed */
		reg = rd32(E1000_PCS_LCTL);
		reg &= ~E1000_PCS_LCTL_AN_ENABLE;     /* Disable Autoneg*/
		reg |= E1000_PCS_LCTL_FLV_LINK_UP |   /* Force link up */
		       E1000_PCS_LCTL_FSV_1000 |      /* Force 1000    */
		       E1000_PCS_LCTL_FDV_FULL |      /* SerDes Full duplex */
		       E1000_PCS_LCTL_FSD |           /* Force Speed */
		       E1000_PCS_LCTL_FORCE_LINK;     /* Force Link */
		wr32(E1000_PCS_LCTL, reg);

		return 0;
	}

	return igb_set_phy_loopback(adapter);
}

static void igb_loopback_cleanup(struct igb_adapter *adapter)
{
	struct e1000_hw *hw = &adapter->hw;
	u32 rctl;
	u16 phy_reg;

	if ((hw->device_id == E1000_DEV_ID_DH89XXCC_SGMII) ||
	(hw->device_id == E1000_DEV_ID_DH89XXCC_SERDES) ||
	(hw->device_id == E1000_DEV_ID_DH89XXCC_BACKPLANE) ||
	(hw->device_id == E1000_DEV_ID_DH89XXCC_SFP) ||
	(hw->device_id == E1000_DEV_ID_I354_SGMII)) {
		u32 reg;

		/* Disable near end loopback on DH89xxCC */
		reg = rd32(E1000_MPHY_ADDR_CTL);
		reg = (reg & E1000_MPHY_ADDR_CTL_OFFSET_MASK) |
		E1000_MPHY_PCS_CLK_REG_OFFSET;
		wr32(E1000_MPHY_ADDR_CTL, reg);

		reg = rd32(E1000_MPHY_DATA);
		reg &= ~E1000_MPHY_PCS_CLK_REG_DIGINELBEN;
		wr32(E1000_MPHY_DATA, reg);
	}

	rctl = rd32(E1000_RCTL);
	rctl &= ~(E1000_RCTL_LBM_TCVR | E1000_RCTL_LBM_MAC);
	wr32(E1000_RCTL, rctl);

	hw->mac.autoneg = true;
	igb_read_phy_reg(hw, PHY_CONTROL, &phy_reg);
	if (phy_reg & MII_CR_LOOPBACK) {
		phy_reg &= ~MII_CR_LOOPBACK;
		igb_write_phy_reg(hw, PHY_CONTROL, phy_reg);
		igb_phy_sw_reset(hw);
	}
}

static void igb_create_lbtest_frame(struct sk_buff *skb,
				    unsigned int frame_size)
{
	memset(skb->data, 0xFF, frame_size);
	frame_size /= 2;
	memset(&skb->data[frame_size], 0xAA, frame_size - 1);
	memset(&skb->data[frame_size + 10], 0xBE, 1);
	memset(&skb->data[frame_size + 12], 0xAF, 1);
}

static int igb_check_lbtest_frame(struct igb_rx_buffer *rx_buffer,
				  unsigned int frame_size)
{
	unsigned char *data;
	bool match = true;

	frame_size >>= 1;

	data = kmap(rx_buffer->page);

	if (data[3] != 0xFF ||
	    data[frame_size + 10] != 0xBE ||
	    data[frame_size + 12] != 0xAF)
		match = false;

	kunmap(rx_buffer->page);

	return match;
}

static int igb_clean_test_rings(struct igb_ring *rx_ring,
				struct igb_ring *tx_ring,
				unsigned int size)
{
	union e1000_adv_rx_desc *rx_desc;
	struct igb_rx_buffer *rx_buffer_info;
	struct igb_tx_buffer *tx_buffer_info;
	u16 rx_ntc, tx_ntc, count = 0;

	/* initialize next to clean and descriptor values */
	rx_ntc = rx_ring->next_to_clean;
	tx_ntc = tx_ring->next_to_clean;
	rx_desc = IGB_RX_DESC(rx_ring, rx_ntc);

	while (igb_test_staterr(rx_desc, E1000_RXD_STAT_DD)) {
		/* check Rx buffer */
		rx_buffer_info = &rx_ring->rx_buffer_info[rx_ntc];

		/* sync Rx buffer for CPU read */
		dma_sync_single_for_cpu(rx_ring->dev,
					rx_buffer_info->dma,
					IGB_RX_BUFSZ,
					DMA_FROM_DEVICE);

		/* verify contents of skb */
		if (igb_check_lbtest_frame(rx_buffer_info, size))
			count++;

		/* sync Rx buffer for device write */
		dma_sync_single_for_device(rx_ring->dev,
					   rx_buffer_info->dma,
					   IGB_RX_BUFSZ,
					   DMA_FROM_DEVICE);

		/* unmap buffer on Tx side */
		tx_buffer_info = &tx_ring->tx_buffer_info[tx_ntc];
		igb_unmap_and_free_tx_resource(tx_ring, tx_buffer_info);

		/* increment Rx/Tx next to clean counters */
		rx_ntc++;
		if (rx_ntc == rx_ring->count)
			rx_ntc = 0;
		tx_ntc++;
		if (tx_ntc == tx_ring->count)
			tx_ntc = 0;

		/* fetch next descriptor */
		rx_desc = IGB_RX_DESC(rx_ring, rx_ntc);
	}

	netdev_tx_reset_queue(txring_txq(tx_ring));

	/* re-map buffers to ring, store next to clean values */
	igb_alloc_rx_buffers(rx_ring, count);
	rx_ring->next_to_clean = rx_ntc;
	tx_ring->next_to_clean = tx_ntc;

	return count;
}

static int igb_run_loopback_test(struct igb_adapter *adapter)
{
	struct igb_ring *tx_ring = &adapter->test_tx_ring;
	struct igb_ring *rx_ring = &adapter->test_rx_ring;
	u16 i, j, lc, good_cnt;
	int ret_val = 0;
	unsigned int size = IGB_RX_HDR_LEN;
	netdev_tx_t tx_ret_val;
	struct sk_buff *skb;

	/* allocate test skb */
	skb = alloc_skb(size, GFP_KERNEL);
	if (!skb)
		return 11;

	/* place data into test skb */
	igb_create_lbtest_frame(skb, size);
	skb_put(skb, size);

	/* Calculate the loop count based on the largest descriptor ring
	 * The idea is to wrap the largest ring a number of times using 64
	 * send/receive pairs during each loop
	 */

	if (rx_ring->count <= tx_ring->count)
		lc = ((tx_ring->count / 64) * 2) + 1;
	else
		lc = ((rx_ring->count / 64) * 2) + 1;

	for (j = 0; j <= lc; j++) { /* loop count loop */
		/* reset count of good packets */
		good_cnt = 0;

		/* place 64 packets on the transmit queue*/
		for (i = 0; i < 64; i++) {
			skb_get(skb);
			tx_ret_val = igb_xmit_frame_ring(skb, tx_ring);
			if (tx_ret_val == NETDEV_TX_OK)
				good_cnt++;
		}

		if (good_cnt != 64) {
			ret_val = 12;
			break;
		}

		/* allow 200 milliseconds for packets to go from Tx to Rx */
		msleep(200);

		good_cnt = igb_clean_test_rings(rx_ring, tx_ring, size);
		if (good_cnt != 64) {
			ret_val = 13;
			break;
		}
	} /* end loop count loop */

	/* free the original skb */
	kfree_skb(skb);

	return ret_val;
}

static int igb_loopback_test(struct igb_adapter *adapter, u64 *data)
{
	/* PHY loopback cannot be performed if SoL/IDER
	 * sessions are active
	 */
	if (igb_check_reset_block(&adapter->hw)) {
		dev_err(&adapter->pdev->dev,
			"Cannot do PHY loopback test when SoL/IDER is active.\n");
		*data = 0;
		goto out;
	}

	if (adapter->hw.mac.type == e1000_i354) {
		dev_info(&adapter->pdev->dev,
			"Loopback test not supported on i354.\n");
		*data = 0;
		goto out;
	}
	*data = igb_setup_desc_rings(adapter);
	if (*data)
		goto out;
	*data = igb_setup_loopback_test(adapter);
	if (*data)
		goto err_loopback;
	*data = igb_run_loopback_test(adapter);
	igb_loopback_cleanup(adapter);

err_loopback:
	igb_free_desc_rings(adapter);
out:
	return *data;
}

static int igb_link_test(struct igb_adapter *adapter, u64 *data)
{
	struct e1000_hw *hw = &adapter->hw;
	*data = 0;
	if (hw->phy.media_type == e1000_media_type_internal_serdes) {
		int i = 0;
		hw->mac.serdes_has_link = false;

		/* On some blade server designs, link establishment
		 * could take as long as 2-3 minutes
		 */
		do {
			hw->mac.ops.check_for_link(&adapter->hw);
			if (hw->mac.serdes_has_link)
				return *data;
			msleep(20);
		} while (i++ < 3750);

		*data = 1;
	} else {
		hw->mac.ops.check_for_link(&adapter->hw);
		if (hw->mac.autoneg)
			msleep(5000);

		if (!(rd32(E1000_STATUS) & E1000_STATUS_LU))
			*data = 1;
	}
	return *data;
}

static void igb_diag_test(struct net_device *netdev,
			  struct ethtool_test *eth_test, u64 *data)
{
	struct igb_adapter *adapter = netdev_priv(netdev);
	u16 autoneg_advertised;
	u8 forced_speed_duplex, autoneg;
	bool if_running = netif_running(netdev);

	set_bit(__IGB_TESTING, &adapter->state);
	if (eth_test->flags == ETH_TEST_FL_OFFLINE) {
		/* Offline tests */

		/* save speed, duplex, autoneg settings */
		autoneg_advertised = adapter->hw.phy.autoneg_advertised;
		forced_speed_duplex = adapter->hw.mac.forced_speed_duplex;
		autoneg = adapter->hw.mac.autoneg;

		dev_info(&adapter->pdev->dev, "offline testing starting\n");

		/* power up link for link test */
		igb_power_up_link(adapter);

		/* Link test performed before hardware reset so autoneg doesn't
		 * interfere with test result
		 */
		if (igb_link_test(adapter, &data[4]))
			eth_test->flags |= ETH_TEST_FL_FAILED;

		if (if_running)
			/* indicate we're in test mode */
			dev_close(netdev);
		else
			igb_reset(adapter);

		if (igb_reg_test(adapter, &data[0]))
			eth_test->flags |= ETH_TEST_FL_FAILED;

		igb_reset(adapter);
		if (igb_eeprom_test(adapter, &data[1]))
			eth_test->flags |= ETH_TEST_FL_FAILED;

		igb_reset(adapter);
		if (igb_intr_test(adapter, &data[2]))
			eth_test->flags |= ETH_TEST_FL_FAILED;

		igb_reset(adapter);
		/* power up link for loopback test */
		igb_power_up_link(adapter);
		if (igb_loopback_test(adapter, &data[3]))
			eth_test->flags |= ETH_TEST_FL_FAILED;

		/* restore speed, duplex, autoneg settings */
		adapter->hw.phy.autoneg_advertised = autoneg_advertised;
		adapter->hw.mac.forced_speed_duplex = forced_speed_duplex;
		adapter->hw.mac.autoneg = autoneg;

		/* force this routine to wait until autoneg complete/timeout */
		adapter->hw.phy.autoneg_wait_to_complete = true;
		igb_reset(adapter);
		adapter->hw.phy.autoneg_wait_to_complete = false;

		clear_bit(__IGB_TESTING, &adapter->state);
		if (if_running)
			dev_open(netdev);
	} else {
		dev_info(&adapter->pdev->dev, "online testing starting\n");

		/* PHY is powered down when interface is down */
		if (if_running && igb_link_test(adapter, &data[4]))
			eth_test->flags |= ETH_TEST_FL_FAILED;
		else
			data[4] = 0;

		/* Online tests aren't run; pass by default */
		data[0] = 0;
		data[1] = 0;
		data[2] = 0;
		data[3] = 0;

		clear_bit(__IGB_TESTING, &adapter->state);
	}
	msleep_interruptible(4 * 1000);
}

static void igb_get_wol(struct net_device *netdev, struct ethtool_wolinfo *wol)
{
	struct igb_adapter *adapter = netdev_priv(netdev);

	wol->wolopts = 0;

	if (!(adapter->flags & IGB_FLAG_WOL_SUPPORTED))
		return;

	wol->supported = WAKE_UCAST | WAKE_MCAST |
			 WAKE_BCAST | WAKE_MAGIC |
			 WAKE_PHY;

	/* apply any specific unsupported masks here */
	switch (adapter->hw.device_id) {
	default:
		break;
	}

	if (adapter->wol & E1000_WUFC_EX)
		wol->wolopts |= WAKE_UCAST;
	if (adapter->wol & E1000_WUFC_MC)
		wol->wolopts |= WAKE_MCAST;
	if (adapter->wol & E1000_WUFC_BC)
		wol->wolopts |= WAKE_BCAST;
	if (adapter->wol & E1000_WUFC_MAG)
		wol->wolopts |= WAKE_MAGIC;
	if (adapter->wol & E1000_WUFC_LNKC)
		wol->wolopts |= WAKE_PHY;
}

static int igb_set_wol(struct net_device *netdev, struct ethtool_wolinfo *wol)
{
	struct igb_adapter *adapter = netdev_priv(netdev);

	if (wol->wolopts & (WAKE_ARP | WAKE_MAGICSECURE))
		return -EOPNOTSUPP;

	if (!(adapter->flags & IGB_FLAG_WOL_SUPPORTED))
		return wol->wolopts ? -EOPNOTSUPP : 0;

	/* these settings will always override what we currently have */
	adapter->wol = 0;

	if (wol->wolopts & WAKE_UCAST)
		adapter->wol |= E1000_WUFC_EX;
	if (wol->wolopts & WAKE_MCAST)
		adapter->wol |= E1000_WUFC_MC;
	if (wol->wolopts & WAKE_BCAST)
		adapter->wol |= E1000_WUFC_BC;
	if (wol->wolopts & WAKE_MAGIC)
		adapter->wol |= E1000_WUFC_MAG;
	if (wol->wolopts & WAKE_PHY)
		adapter->wol |= E1000_WUFC_LNKC;
	device_set_wakeup_enable(&adapter->pdev->dev, adapter->wol);

	return 0;
}

/* bit defines for adapter->led_status */
#define IGB_LED_ON		0

static int igb_set_phys_id(struct net_device *netdev,
			   enum ethtool_phys_id_state state)
{
	struct igb_adapter *adapter = netdev_priv(netdev);
	struct e1000_hw *hw = &adapter->hw;

	switch (state) {
	case ETHTOOL_ID_ACTIVE:
		igb_blink_led(hw);
		return 2;
	case ETHTOOL_ID_ON:
		igb_blink_led(hw);
		break;
	case ETHTOOL_ID_OFF:
		igb_led_off(hw);
		break;
	case ETHTOOL_ID_INACTIVE:
		igb_led_off(hw);
		clear_bit(IGB_LED_ON, &adapter->led_status);
		igb_cleanup_led(hw);
		break;
	}

	return 0;
}

static int igb_set_coalesce(struct net_device *netdev,
			    struct ethtool_coalesce *ec)
{
	struct igb_adapter *adapter = netdev_priv(netdev);
	int i;

	if ((ec->rx_coalesce_usecs > IGB_MAX_ITR_USECS) ||
	    ((ec->rx_coalesce_usecs > 3) &&
	     (ec->rx_coalesce_usecs < IGB_MIN_ITR_USECS)) ||
	    (ec->rx_coalesce_usecs == 2))
		return -EINVAL;

	if ((ec->tx_coalesce_usecs > IGB_MAX_ITR_USECS) ||
	    ((ec->tx_coalesce_usecs > 3) &&
	     (ec->tx_coalesce_usecs < IGB_MIN_ITR_USECS)) ||
	    (ec->tx_coalesce_usecs == 2))
		return -EINVAL;

	if ((adapter->flags & IGB_FLAG_QUEUE_PAIRS) && ec->tx_coalesce_usecs)
		return -EINVAL;

	/* If ITR is disabled, disable DMAC */
	if (ec->rx_coalesce_usecs == 0) {
		if (adapter->flags & IGB_FLAG_DMAC)
			adapter->flags &= ~IGB_FLAG_DMAC;
	}

	/* convert to rate of irq's per second */
	if (ec->rx_coalesce_usecs && ec->rx_coalesce_usecs <= 3)
		adapter->rx_itr_setting = ec->rx_coalesce_usecs;
	else
		adapter->rx_itr_setting = ec->rx_coalesce_usecs << 2;

	/* convert to rate of irq's per second */
	if (adapter->flags & IGB_FLAG_QUEUE_PAIRS)
		adapter->tx_itr_setting = adapter->rx_itr_setting;
	else if (ec->tx_coalesce_usecs && ec->tx_coalesce_usecs <= 3)
		adapter->tx_itr_setting = ec->tx_coalesce_usecs;
	else
		adapter->tx_itr_setting = ec->tx_coalesce_usecs << 2;

	for (i = 0; i < adapter->num_q_vectors; i++) {
		struct igb_q_vector *q_vector = adapter->q_vector[i];
		q_vector->tx.work_limit = adapter->tx_work_limit;
		if (q_vector->rx.ring)
			q_vector->itr_val = adapter->rx_itr_setting;
		else
			q_vector->itr_val = adapter->tx_itr_setting;
		if (q_vector->itr_val && q_vector->itr_val <= 3)
			q_vector->itr_val = IGB_START_ITR;
		q_vector->set_itr = 1;
	}

	return 0;
}

static int igb_get_coalesce(struct net_device *netdev,
			    struct ethtool_coalesce *ec)
{
	struct igb_adapter *adapter = netdev_priv(netdev);

	if (adapter->rx_itr_setting <= 3)
		ec->rx_coalesce_usecs = adapter->rx_itr_setting;
	else
		ec->rx_coalesce_usecs = adapter->rx_itr_setting >> 2;

	if (!(adapter->flags & IGB_FLAG_QUEUE_PAIRS)) {
		if (adapter->tx_itr_setting <= 3)
			ec->tx_coalesce_usecs = adapter->tx_itr_setting;
		else
			ec->tx_coalesce_usecs = adapter->tx_itr_setting >> 2;
	}

	return 0;
}

static int igb_nway_reset(struct net_device *netdev)
{
	struct igb_adapter *adapter = netdev_priv(netdev);
	if (netif_running(netdev))
		igb_reinit_locked(adapter);
	return 0;
}

static int igb_get_sset_count(struct net_device *netdev, int sset)
{
	switch (sset) {
	case ETH_SS_STATS:
		return IGB_STATS_LEN;
	case ETH_SS_TEST:
		return IGB_TEST_LEN;
	default:
		return -ENOTSUPP;
	}
}

static void igb_get_ethtool_stats(struct net_device *netdev,
				  struct ethtool_stats *stats, u64 *data)
{
	struct igb_adapter *adapter = netdev_priv(netdev);
	struct rtnl_link_stats64 *net_stats = &adapter->stats64;
	unsigned int start;
	struct igb_ring *ring;
	int i, j;
	char *p;

	spin_lock(&adapter->stats64_lock);
	igb_update_stats(adapter, net_stats);

	for (i = 0; i < IGB_GLOBAL_STATS_LEN; i++) {
		p = (char *)adapter + igb_gstrings_stats[i].stat_offset;
		data[i] = (igb_gstrings_stats[i].sizeof_stat ==
			sizeof(u64)) ? *(u64 *)p : *(u32 *)p;
	}
	for (j = 0; j < IGB_NETDEV_STATS_LEN; j++, i++) {
		p = (char *)net_stats + igb_gstrings_net_stats[j].stat_offset;
		data[i] = (igb_gstrings_net_stats[j].sizeof_stat ==
			sizeof(u64)) ? *(u64 *)p : *(u32 *)p;
	}
	for (j = 0; j < adapter->num_tx_queues; j++) {
		u64	restart2;

		ring = adapter->tx_ring[j];
		do {
			start = u64_stats_fetch_begin_bh(&ring->tx_syncp);
			data[i]   = ring->tx_stats.packets;
			data[i+1] = ring->tx_stats.bytes;
			data[i+2] = ring->tx_stats.restart_queue;
		} while (u64_stats_fetch_retry_bh(&ring->tx_syncp, start));
		do {
			start = u64_stats_fetch_begin_bh(&ring->tx_syncp2);
			restart2  = ring->tx_stats.restart_queue2;
		} while (u64_stats_fetch_retry_bh(&ring->tx_syncp2, start));
		data[i+2] += restart2;

		i += IGB_TX_QUEUE_STATS_LEN;
	}
	for (j = 0; j < adapter->num_rx_queues; j++) {
		ring = adapter->rx_ring[j];
		do {
			start = u64_stats_fetch_begin_bh(&ring->rx_syncp);
			data[i]   = ring->rx_stats.packets;
			data[i+1] = ring->rx_stats.bytes;
			data[i+2] = ring->rx_stats.drops;
			data[i+3] = ring->rx_stats.csum_err;
			data[i+4] = ring->rx_stats.alloc_failed;
		} while (u64_stats_fetch_retry_bh(&ring->rx_syncp, start));
		i += IGB_RX_QUEUE_STATS_LEN;
	}
	spin_unlock(&adapter->stats64_lock);
}

static void igb_get_strings(struct net_device *netdev, u32 stringset, u8 *data)
{
	struct igb_adapter *adapter = netdev_priv(netdev);
	u8 *p = data;
	int i;

	switch (stringset) {
	case ETH_SS_TEST:
		memcpy(data, *igb_gstrings_test,
			IGB_TEST_LEN*ETH_GSTRING_LEN);
		break;
	case ETH_SS_STATS:
		for (i = 0; i < IGB_GLOBAL_STATS_LEN; i++) {
			memcpy(p, igb_gstrings_stats[i].stat_string,
			       ETH_GSTRING_LEN);
			p += ETH_GSTRING_LEN;
		}
		for (i = 0; i < IGB_NETDEV_STATS_LEN; i++) {
			memcpy(p, igb_gstrings_net_stats[i].stat_string,
			       ETH_GSTRING_LEN);
			p += ETH_GSTRING_LEN;
		}
		for (i = 0; i < adapter->num_tx_queues; i++) {
			sprintf(p, "tx_queue_%u_packets", i);
			p += ETH_GSTRING_LEN;
			sprintf(p, "tx_queue_%u_bytes", i);
			p += ETH_GSTRING_LEN;
			sprintf(p, "tx_queue_%u_restart", i);
			p += ETH_GSTRING_LEN;
		}
		for (i = 0; i < adapter->num_rx_queues; i++) {
			sprintf(p, "rx_queue_%u_packets", i);
			p += ETH_GSTRING_LEN;
			sprintf(p, "rx_queue_%u_bytes", i);
			p += ETH_GSTRING_LEN;
			sprintf(p, "rx_queue_%u_drops", i);
			p += ETH_GSTRING_LEN;
			sprintf(p, "rx_queue_%u_csum_err", i);
			p += ETH_GSTRING_LEN;
			sprintf(p, "rx_queue_%u_alloc_failed", i);
			p += ETH_GSTRING_LEN;
		}
		/* BUG_ON(p - data != IGB_STATS_LEN * ETH_GSTRING_LEN); */
		break;
	}
}

static int igb_get_ts_info(struct net_device *dev,
			   struct ethtool_ts_info *info)
{
	struct igb_adapter *adapter = netdev_priv(dev);

	switch (adapter->hw.mac.type) {
	case e1000_82575:
		info->so_timestamping =
			SOF_TIMESTAMPING_TX_SOFTWARE |
			SOF_TIMESTAMPING_RX_SOFTWARE |
			SOF_TIMESTAMPING_SOFTWARE;
		return 0;
	case e1000_82576:
	case e1000_82580:
	case e1000_i350:
	case e1000_i354:
	case e1000_i210:
	case e1000_i211:
		info->so_timestamping =
			SOF_TIMESTAMPING_TX_SOFTWARE |
			SOF_TIMESTAMPING_RX_SOFTWARE |
			SOF_TIMESTAMPING_SOFTWARE |
			SOF_TIMESTAMPING_TX_HARDWARE |
			SOF_TIMESTAMPING_RX_HARDWARE |
			SOF_TIMESTAMPING_RAW_HARDWARE;

		if (adapter->ptp_clock)
			info->phc_index = ptp_clock_index(adapter->ptp_clock);
		else
			info->phc_index = -1;

		info->tx_types =
			(1 << HWTSTAMP_TX_OFF) |
			(1 << HWTSTAMP_TX_ON);

		info->rx_filters = 1 << HWTSTAMP_FILTER_NONE;

		/* 82576 does not support timestamping all packets. */
		if (adapter->hw.mac.type >= e1000_82580)
			info->rx_filters |= 1 << HWTSTAMP_FILTER_ALL;
		else
			info->rx_filters |=
				(1 << HWTSTAMP_FILTER_PTP_V1_L4_SYNC) |
				(1 << HWTSTAMP_FILTER_PTP_V1_L4_DELAY_REQ) |
				(1 << HWTSTAMP_FILTER_PTP_V2_L2_SYNC) |
				(1 << HWTSTAMP_FILTER_PTP_V2_L4_SYNC) |
				(1 << HWTSTAMP_FILTER_PTP_V2_L2_DELAY_REQ) |
				(1 << HWTSTAMP_FILTER_PTP_V2_L4_DELAY_REQ) |
				(1 << HWTSTAMP_FILTER_PTP_V2_EVENT);

		return 0;
	default:
		return -EOPNOTSUPP;
	}
}

static int igb_get_rss_hash_opts(struct igb_adapter *adapter,
				 struct ethtool_rxnfc *cmd)
{
	cmd->data = 0;

	/* Report default options for RSS on igb */
	switch (cmd->flow_type) {
	case TCP_V4_FLOW:
		cmd->data |= RXH_L4_B_0_1 | RXH_L4_B_2_3;
	case UDP_V4_FLOW:
		if (adapter->flags & IGB_FLAG_RSS_FIELD_IPV4_UDP)
			cmd->data |= RXH_L4_B_0_1 | RXH_L4_B_2_3;
	case SCTP_V4_FLOW:
	case AH_ESP_V4_FLOW:
	case AH_V4_FLOW:
	case ESP_V4_FLOW:
	case IPV4_FLOW:
		cmd->data |= RXH_IP_SRC | RXH_IP_DST;
		break;
	case TCP_V6_FLOW:
		cmd->data |= RXH_L4_B_0_1 | RXH_L4_B_2_3;
	case UDP_V6_FLOW:
		if (adapter->flags & IGB_FLAG_RSS_FIELD_IPV6_UDP)
			cmd->data |= RXH_L4_B_0_1 | RXH_L4_B_2_3;
	case SCTP_V6_FLOW:
	case AH_ESP_V6_FLOW:
	case AH_V6_FLOW:
	case ESP_V6_FLOW:
	case IPV6_FLOW:
		cmd->data |= RXH_IP_SRC | RXH_IP_DST;
		break;
	default:
		return -EINVAL;
	}

	return 0;
}

static int igb_get_rxnfc(struct net_device *dev, struct ethtool_rxnfc *cmd,
			 u32 *rule_locs)
{
	struct igb_adapter *adapter = netdev_priv(dev);
	int ret = -EOPNOTSUPP;

	switch (cmd->cmd) {
	case ETHTOOL_GRXRINGS:
		cmd->data = adapter->num_rx_queues;
		ret = 0;
		break;
	case ETHTOOL_GRXFH:
		ret = igb_get_rss_hash_opts(adapter, cmd);
		break;
	default:
		break;
	}

	return ret;
}

#define UDP_RSS_FLAGS (IGB_FLAG_RSS_FIELD_IPV4_UDP | \
		       IGB_FLAG_RSS_FIELD_IPV6_UDP)
static int igb_set_rss_hash_opt(struct igb_adapter *adapter,
				struct ethtool_rxnfc *nfc)
{
	u32 flags = adapter->flags;

	/* RSS does not support anything other than hashing
	 * to queues on src and dst IPs and ports
	 */
	if (nfc->data & ~(RXH_IP_SRC | RXH_IP_DST |
			  RXH_L4_B_0_1 | RXH_L4_B_2_3))
		return -EINVAL;

	switch (nfc->flow_type) {
	case TCP_V4_FLOW:
	case TCP_V6_FLOW:
		if (!(nfc->data & RXH_IP_SRC) ||
		    !(nfc->data & RXH_IP_DST) ||
		    !(nfc->data & RXH_L4_B_0_1) ||
		    !(nfc->data & RXH_L4_B_2_3))
			return -EINVAL;
		break;
	case UDP_V4_FLOW:
		if (!(nfc->data & RXH_IP_SRC) ||
		    !(nfc->data & RXH_IP_DST))
			return -EINVAL;
		switch (nfc->data & (RXH_L4_B_0_1 | RXH_L4_B_2_3)) {
		case 0:
			flags &= ~IGB_FLAG_RSS_FIELD_IPV4_UDP;
			break;
		case (RXH_L4_B_0_1 | RXH_L4_B_2_3):
			flags |= IGB_FLAG_RSS_FIELD_IPV4_UDP;
			break;
		default:
			return -EINVAL;
		}
		break;
	case UDP_V6_FLOW:
		if (!(nfc->data & RXH_IP_SRC) ||
		    !(nfc->data & RXH_IP_DST))
			return -EINVAL;
		switch (nfc->data & (RXH_L4_B_0_1 | RXH_L4_B_2_3)) {
		case 0:
			flags &= ~IGB_FLAG_RSS_FIELD_IPV6_UDP;
			break;
		case (RXH_L4_B_0_1 | RXH_L4_B_2_3):
			flags |= IGB_FLAG_RSS_FIELD_IPV6_UDP;
			break;
		default:
			return -EINVAL;
		}
		break;
	case AH_ESP_V4_FLOW:
	case AH_V4_FLOW:
	case ESP_V4_FLOW:
	case SCTP_V4_FLOW:
	case AH_ESP_V6_FLOW:
	case AH_V6_FLOW:
	case ESP_V6_FLOW:
	case SCTP_V6_FLOW:
		if (!(nfc->data & RXH_IP_SRC) ||
		    !(nfc->data & RXH_IP_DST) ||
		    (nfc->data & RXH_L4_B_0_1) ||
		    (nfc->data & RXH_L4_B_2_3))
			return -EINVAL;
		break;
	default:
		return -EINVAL;
	}

	/* if we changed something we need to update flags */
	if (flags != adapter->flags) {
		struct e1000_hw *hw = &adapter->hw;
		u32 mrqc = rd32(E1000_MRQC);

		if ((flags & UDP_RSS_FLAGS) &&
		    !(adapter->flags & UDP_RSS_FLAGS))
			dev_err(&adapter->pdev->dev,
				"enabling UDP RSS: fragmented packets may arrive out of order to the stack above\n");

		adapter->flags = flags;

		/* Perform hash on these packet types */
		mrqc |= E1000_MRQC_RSS_FIELD_IPV4 |
			E1000_MRQC_RSS_FIELD_IPV4_TCP |
			E1000_MRQC_RSS_FIELD_IPV6 |
			E1000_MRQC_RSS_FIELD_IPV6_TCP;

		mrqc &= ~(E1000_MRQC_RSS_FIELD_IPV4_UDP |
			  E1000_MRQC_RSS_FIELD_IPV6_UDP);

		if (flags & IGB_FLAG_RSS_FIELD_IPV4_UDP)
			mrqc |= E1000_MRQC_RSS_FIELD_IPV4_UDP;

		if (flags & IGB_FLAG_RSS_FIELD_IPV6_UDP)
			mrqc |= E1000_MRQC_RSS_FIELD_IPV6_UDP;

		wr32(E1000_MRQC, mrqc);
	}

	return 0;
}

static int igb_set_rxnfc(struct net_device *dev, struct ethtool_rxnfc *cmd)
{
	struct igb_adapter *adapter = netdev_priv(dev);
	int ret = -EOPNOTSUPP;

	switch (cmd->cmd) {
	case ETHTOOL_SRXFH:
		ret = igb_set_rss_hash_opt(adapter, cmd);
		break;
	default:
		break;
	}

	return ret;
}

static int igb_get_eee(struct net_device *netdev, struct ethtool_eee *edata)
{
	struct igb_adapter *adapter = netdev_priv(netdev);
	struct e1000_hw *hw = &adapter->hw;
	u32 ipcnfg, eeer, ret_val;
	u16 phy_data;

	if ((hw->mac.type < e1000_i350) ||
	    (hw->phy.media_type != e1000_media_type_copper))
		return -EOPNOTSUPP;

	edata->supported = (SUPPORTED_1000baseT_Full |
			    SUPPORTED_100baseT_Full);

	ipcnfg = rd32(E1000_IPCNFG);
	eeer = rd32(E1000_EEER);

	/* EEE status on negotiated link */
	if (ipcnfg & E1000_IPCNFG_EEE_1G_AN)
		edata->advertised = ADVERTISED_1000baseT_Full;

	if (ipcnfg & E1000_IPCNFG_EEE_100M_AN)
		edata->advertised |= ADVERTISED_100baseT_Full;

	/* EEE Link Partner Advertised */
	switch (hw->mac.type) {
	case e1000_i350:
		ret_val = igb_read_emi_reg(hw, E1000_EEE_LP_ADV_ADDR_I350,
					   &phy_data);
		if (ret_val)
			return -ENODATA;

		edata->lp_advertised = mmd_eee_adv_to_ethtool_adv_t(phy_data);

		break;
	case e1000_i210:
	case e1000_i211:
		ret_val = igb_read_xmdio_reg(hw, E1000_EEE_LP_ADV_ADDR_I210,
					     E1000_EEE_LP_ADV_DEV_I210,
					     &phy_data);
		if (ret_val)
			return -ENODATA;

		edata->lp_advertised = mmd_eee_adv_to_ethtool_adv_t(phy_data);

		break;
	default:
		break;
	}

	if (eeer & E1000_EEER_EEE_NEG)
		edata->eee_active = true;

	edata->eee_enabled = !hw->dev_spec._82575.eee_disable;

	if (eeer & E1000_EEER_TX_LPI_EN)
		edata->tx_lpi_enabled = true;

	/* Report correct negotiated EEE status for devices that
	 * wrongly report EEE at half-duplex
	 */
	if (adapter->link_duplex == HALF_DUPLEX) {
		edata->eee_enabled = false;
		edata->eee_active = false;
		edata->tx_lpi_enabled = false;
		edata->advertised &= ~edata->advertised;
	}

	return 0;
}

static int igb_set_eee(struct net_device *netdev,
		       struct ethtool_eee *edata)
{
	struct igb_adapter *adapter = netdev_priv(netdev);
	struct e1000_hw *hw = &adapter->hw;
	struct ethtool_eee eee_curr;
	s32 ret_val;

	if ((hw->mac.type < e1000_i350) ||
	    (hw->phy.media_type != e1000_media_type_copper))
		return -EOPNOTSUPP;

	memset(&eee_curr, 0, sizeof(struct ethtool_eee));

	ret_val = igb_get_eee(netdev, &eee_curr);
	if (ret_val)
		return ret_val;

	if (eee_curr.eee_enabled) {
		if (eee_curr.tx_lpi_enabled != edata->tx_lpi_enabled) {
			dev_err(&adapter->pdev->dev,
				"Setting EEE tx-lpi is not supported\n");
			return -EINVAL;
		}

		/* Tx LPI timer is not implemented currently */
		if (edata->tx_lpi_timer) {
			dev_err(&adapter->pdev->dev,
				"Setting EEE Tx LPI timer is not supported\n");
			return -EINVAL;
		}

		if (eee_curr.advertised != edata->advertised) {
			dev_err(&adapter->pdev->dev,
				"Setting EEE Advertisement is not supported\n");
			return -EINVAL;
		}

	} else if (!edata->eee_enabled) {
		dev_err(&adapter->pdev->dev,
			"Setting EEE options are not supported with EEE disabled\n");
			return -EINVAL;
		}

	if (hw->dev_spec._82575.eee_disable != !edata->eee_enabled) {
		hw->dev_spec._82575.eee_disable = !edata->eee_enabled;
		igb_set_eee_i350(hw);

		/* reset link */
		if (netif_running(netdev))
			igb_reinit_locked(adapter);
		else
			igb_reset(adapter);
	}

	return 0;
}

static int igb_get_module_info(struct net_device *netdev,
			       struct ethtool_modinfo *modinfo)
{
	struct igb_adapter *adapter = netdev_priv(netdev);
	struct e1000_hw *hw = &adapter->hw;
	u32 status = E1000_SUCCESS;
	u16 sff8472_rev, addr_mode;
	bool page_swap = false;

	if ((hw->phy.media_type == e1000_media_type_copper) ||
	    (hw->phy.media_type == e1000_media_type_unknown))
		return -EOPNOTSUPP;

	/* Check whether we support SFF-8472 or not */
	status = igb_read_phy_reg_i2c(hw, IGB_SFF_8472_COMP, &sff8472_rev);
	if (status != E1000_SUCCESS)
		return -EIO;

	/* addressing mode is not supported */
	status = igb_read_phy_reg_i2c(hw, IGB_SFF_8472_SWAP, &addr_mode);
	if (status != E1000_SUCCESS)
		return -EIO;

	/* addressing mode is not supported */
	if ((addr_mode & 0xFF) & IGB_SFF_ADDRESSING_MODE) {
		hw_dbg("Address change required to access page 0xA2, but not supported. Please report the module type to the driver maintainers.\n");
		page_swap = true;
	}

	if ((sff8472_rev & 0xFF) == IGB_SFF_8472_UNSUP || page_swap) {
		/* We have an SFP, but it does not support SFF-8472 */
		modinfo->type = ETH_MODULE_SFF_8079;
		modinfo->eeprom_len = ETH_MODULE_SFF_8079_LEN;
	} else {
		/* We have an SFP which supports a revision of SFF-8472 */
		modinfo->type = ETH_MODULE_SFF_8472;
		modinfo->eeprom_len = ETH_MODULE_SFF_8472_LEN;
	}

	return 0;
}

static int igb_get_module_eeprom(struct net_device *netdev,
				 struct ethtool_eeprom *ee, u8 *data)
{
	struct igb_adapter *adapter = netdev_priv(netdev);
	struct e1000_hw *hw = &adapter->hw;
	u32 status = E1000_SUCCESS;
	u16 *dataword;
	u16 first_word, last_word;
	int i = 0;

	if (ee->len == 0)
		return -EINVAL;

	first_word = ee->offset >> 1;
	last_word = (ee->offset + ee->len - 1) >> 1;

	dataword = kmalloc(sizeof(u16) * (last_word - first_word + 1),
			   GFP_KERNEL);
	if (!dataword)
		return -ENOMEM;

	/* Read EEPROM block, SFF-8079/SFF-8472, word at a time */
	for (i = 0; i < last_word - first_word + 1; i++) {
		status = igb_read_phy_reg_i2c(hw, first_word + i, &dataword[i]);
		if (status != E1000_SUCCESS)
			/* Error occurred while reading module */
			return -EIO;

		be16_to_cpus(&dataword[i]);
	}

	memcpy(data, (u8 *)dataword + (ee->offset & 1), ee->len);
	kfree(dataword);

	return 0;
}

static int igb_ethtool_begin(struct net_device *netdev)
{
	struct igb_adapter *adapter = netdev_priv(netdev);
	pm_runtime_get_sync(&adapter->pdev->dev);
	return 0;
}

static void igb_ethtool_complete(struct net_device *netdev)
{
	struct igb_adapter *adapter = netdev_priv(netdev);
	pm_runtime_put(&adapter->pdev->dev);
}

static u32 igb_get_rxfh_indir_size(struct net_device *netdev)
{
	return IGB_RETA_SIZE;
}

static int igb_get_rxfh_indir(struct net_device *netdev, u32 *indir)
{
	struct igb_adapter *adapter = netdev_priv(netdev);
	int i;

	for (i = 0; i < IGB_RETA_SIZE; i++)
		indir[i] = adapter->rss_indir_tbl[i];

	return 0;
}

void igb_write_rss_indir_tbl(struct igb_adapter *adapter)
{
	struct e1000_hw *hw = &adapter->hw;
	u32 reg = E1000_RETA(0);
	u32 shift = 0;
	int i = 0;

	switch (hw->mac.type) {
	case e1000_82575:
		shift = 6;
		break;
	case e1000_82576:
		/* 82576 supports 2 RSS queues for SR-IOV */
		if (adapter->vfs_allocated_count)
			shift = 3;
		break;
	default:
		break;
	}

	while (i < IGB_RETA_SIZE) {
		u32 val = 0;
		int j;

		for (j = 3; j >= 0; j--) {
			val <<= 8;
			val |= adapter->rss_indir_tbl[i + j];
		}

		wr32(reg, val << shift);
		reg += 4;
		i += 4;
	}
}

static int igb_set_rxfh_indir(struct net_device *netdev, const u32 *indir)
{
	struct igb_adapter *adapter = netdev_priv(netdev);
	struct e1000_hw *hw = &adapter->hw;
	int i;
	u32 num_queues;

	num_queues = adapter->rss_queues;

	switch (hw->mac.type) {
	case e1000_82576:
		/* 82576 supports 2 RSS queues for SR-IOV */
		if (adapter->vfs_allocated_count)
			num_queues = 2;
		break;
	default:
		break;
	}

	/* Verify user input. */
	for (i = 0; i < IGB_RETA_SIZE; i++)
		if (indir[i] >= num_queues)
			return -EINVAL;


	for (i = 0; i < IGB_RETA_SIZE; i++)
		adapter->rss_indir_tbl[i] = indir[i];

	igb_write_rss_indir_tbl(adapter);

	return 0;
}

<<<<<<< HEAD
=======
static unsigned int igb_max_channels(struct igb_adapter *adapter)
{
	struct e1000_hw *hw = &adapter->hw;
	unsigned int max_combined = 0;

	switch (hw->mac.type) {
	case e1000_i211:
		max_combined = IGB_MAX_RX_QUEUES_I211;
		break;
	case e1000_82575:
	case e1000_i210:
		max_combined = IGB_MAX_RX_QUEUES_82575;
		break;
	case e1000_i350:
		if (!!adapter->vfs_allocated_count) {
			max_combined = 1;
			break;
		}
		/* fall through */
	case e1000_82576:
		if (!!adapter->vfs_allocated_count) {
			max_combined = 2;
			break;
		}
		/* fall through */
	case e1000_82580:
	case e1000_i354:
	default:
		max_combined = IGB_MAX_RX_QUEUES;
		break;
	}

	return max_combined;
}

static void igb_get_channels(struct net_device *netdev,
			     struct ethtool_channels *ch)
{
	struct igb_adapter *adapter = netdev_priv(netdev);

	/* Report maximum channels */
	ch->max_combined = igb_max_channels(adapter);

	/* Report info for other vector */
	if (adapter->msix_entries) {
		ch->max_other = NON_Q_VECTORS;
		ch->other_count = NON_Q_VECTORS;
	}

	ch->combined_count = adapter->rss_queues;
}

static int igb_set_channels(struct net_device *netdev,
			    struct ethtool_channels *ch)
{
	struct igb_adapter *adapter = netdev_priv(netdev);
	unsigned int count = ch->combined_count;

	/* Verify they are not requesting separate vectors */
	if (!count || ch->rx_count || ch->tx_count)
		return -EINVAL;

	/* Verify other_count is valid and has not been changed */
	if (ch->other_count != NON_Q_VECTORS)
		return -EINVAL;

	/* Verify the number of channels doesn't exceed hw limits */
	if (count > igb_max_channels(adapter))
		return -EINVAL;

	if (count != adapter->rss_queues) {
		adapter->rss_queues = count;

		/* Hardware has to reinitialize queues and interrupts to
		 * match the new configuration.
		 */
		return igb_reinit_queues(adapter);
	}

	return 0;
}

>>>>>>> d8ec26d7
static const struct ethtool_ops igb_ethtool_ops = {
	.get_settings		= igb_get_settings,
	.set_settings		= igb_set_settings,
	.get_drvinfo		= igb_get_drvinfo,
	.get_regs_len		= igb_get_regs_len,
	.get_regs		= igb_get_regs,
	.get_wol		= igb_get_wol,
	.set_wol		= igb_set_wol,
	.get_msglevel		= igb_get_msglevel,
	.set_msglevel		= igb_set_msglevel,
	.nway_reset		= igb_nway_reset,
	.get_link		= igb_get_link,
	.get_eeprom_len		= igb_get_eeprom_len,
	.get_eeprom		= igb_get_eeprom,
	.set_eeprom		= igb_set_eeprom,
	.get_ringparam		= igb_get_ringparam,
	.set_ringparam		= igb_set_ringparam,
	.get_pauseparam		= igb_get_pauseparam,
	.set_pauseparam		= igb_set_pauseparam,
	.self_test		= igb_diag_test,
	.get_strings		= igb_get_strings,
	.set_phys_id		= igb_set_phys_id,
	.get_sset_count		= igb_get_sset_count,
	.get_ethtool_stats	= igb_get_ethtool_stats,
	.get_coalesce		= igb_get_coalesce,
	.set_coalesce		= igb_set_coalesce,
	.get_ts_info		= igb_get_ts_info,
	.get_rxnfc		= igb_get_rxnfc,
	.set_rxnfc		= igb_set_rxnfc,
	.get_eee		= igb_get_eee,
	.set_eee		= igb_set_eee,
	.get_module_info	= igb_get_module_info,
	.get_module_eeprom	= igb_get_module_eeprom,
	.get_rxfh_indir_size	= igb_get_rxfh_indir_size,
	.get_rxfh_indir		= igb_get_rxfh_indir,
	.set_rxfh_indir		= igb_set_rxfh_indir,
<<<<<<< HEAD
=======
	.get_channels		= igb_get_channels,
	.set_channels		= igb_set_channels,
>>>>>>> d8ec26d7
	.begin			= igb_ethtool_begin,
	.complete		= igb_ethtool_complete,
};

void igb_set_ethtool_ops(struct net_device *netdev)
{
	SET_ETHTOOL_OPS(netdev, &igb_ethtool_ops);
}<|MERGE_RESOLUTION|>--- conflicted
+++ resolved
@@ -173,13 +173,6 @@
 				   SUPPORTED_1000baseKX_Full |
 				   SUPPORTED_Autoneg |
 				   SUPPORTED_Pause);
-<<<<<<< HEAD
-		ecmd->advertising = ADVERTISED_FIBRE;
-
-		if ((eth_flags->e1000_base_lx) || (eth_flags->e1000_base_sx)) {
-			ecmd->supported |= SUPPORTED_1000baseT_Full;
-			ecmd->advertising |= ADVERTISED_1000baseT_Full;
-=======
 		ecmd->advertising = (ADVERTISED_FIBRE |
 				     ADVERTISED_1000baseKX_Full);
 		if (hw->mac.type == e1000_i354) {
@@ -193,7 +186,6 @@
 				ecmd->advertising &=
 					~ADVERTISED_1000baseKX_Full;
 			}
->>>>>>> d8ec26d7
 		}
 		if (eth_flags->e100_base_fx) {
 			ecmd->supported |= SUPPORTED_100baseT_Full;
@@ -225,22 +217,9 @@
 				       ADVERTISED_Asym_Pause);
 	}
 	if (status & E1000_STATUS_LU) {
-<<<<<<< HEAD
-		if (hw->mac.type == e1000_i354) {
-			if ((status & E1000_STATUS_2P5_SKU) &&
-			    !(status & E1000_STATUS_2P5_SKU_OVER)) {
-				ecmd->supported = SUPPORTED_2500baseX_Full;
-				ecmd->advertising = ADVERTISED_2500baseX_Full;
-				ecmd->speed = SPEED_2500;
-			} else {
-				ecmd->supported = SUPPORTED_1000baseT_Full;
-				ecmd->advertising = ADVERTISED_1000baseT_Full;
-			}
-=======
 		if ((status & E1000_STATUS_2P5_SKU) &&
 		    !(status & E1000_STATUS_2P5_SKU_OVER)) {
 			ecmd->speed = SPEED_2500;
->>>>>>> d8ec26d7
 		} else if (status & E1000_STATUS_SPEED_1000) {
 			ecmd->speed = SPEED_1000;
 		} else if (status & E1000_STATUS_SPEED_100) {
@@ -2906,8 +2885,6 @@
 	return 0;
 }
 
-<<<<<<< HEAD
-=======
 static unsigned int igb_max_channels(struct igb_adapter *adapter)
 {
 	struct e1000_hw *hw = &adapter->hw;
@@ -2990,7 +2967,6 @@
 	return 0;
 }
 
->>>>>>> d8ec26d7
 static const struct ethtool_ops igb_ethtool_ops = {
 	.get_settings		= igb_get_settings,
 	.set_settings		= igb_set_settings,
@@ -3027,11 +3003,8 @@
 	.get_rxfh_indir_size	= igb_get_rxfh_indir_size,
 	.get_rxfh_indir		= igb_get_rxfh_indir,
 	.set_rxfh_indir		= igb_set_rxfh_indir,
-<<<<<<< HEAD
-=======
 	.get_channels		= igb_get_channels,
 	.set_channels		= igb_set_channels,
->>>>>>> d8ec26d7
 	.begin			= igb_ethtool_begin,
 	.complete		= igb_ethtool_complete,
 };
