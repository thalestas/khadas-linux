--- conflicted
+++ resolved
@@ -1448,11 +1448,7 @@
 	struct bio_vec *bv;
 	struct bvec_iter_all iter_all;
 
-<<<<<<< HEAD
-	bio_for_each_segment_all(bv, clone, i, iter_all) {
-=======
 	bio_for_each_segment_all(bv, clone, iter_all) {
->>>>>>> 0ecfebd2
 		BUG_ON(!bv->bv_page);
 		mempool_free(bv->bv_page, &cc->page_pool);
 	}
@@ -1895,11 +1891,7 @@
 	 * algorithm implementation is used.  Help people debug performance
 	 * problems by logging the ->cra_driver_name.
 	 */
-<<<<<<< HEAD
-	DMINFO("%s using implementation \"%s\"", ciphermode,
-=======
 	DMDEBUG_LIMIT("%s using implementation \"%s\"", ciphermode,
->>>>>>> 0ecfebd2
 	       crypto_skcipher_alg(any_tfm(cc))->base.cra_driver_name);
 	return 0;
 }
@@ -1919,11 +1911,7 @@
 		return err;
 	}
 
-<<<<<<< HEAD
-	DMINFO("%s using implementation \"%s\"", ciphermode,
-=======
 	DMDEBUG_LIMIT("%s using implementation \"%s\"", ciphermode,
->>>>>>> 0ecfebd2
 	       crypto_aead_alg(any_tfm_aead(cc))->base.cra_driver_name);
 	return 0;
 }
