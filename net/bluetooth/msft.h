--- conflicted
+++ resolved
@@ -24,13 +24,8 @@
 			u16 handle);
 void msft_req_add_set_filter_enable(struct hci_request *req, bool enable);
 int msft_set_filter_enable(struct hci_dev *hdev, bool enable);
-<<<<<<< HEAD
-void msft_suspend(struct hci_dev *hdev);
-void msft_resume(struct hci_dev *hdev);
-=======
 int msft_suspend_sync(struct hci_dev *hdev);
 int msft_resume_sync(struct hci_dev *hdev);
->>>>>>> 754e0b0e
 bool msft_curve_validity(struct hci_dev *hdev);
 
 #else
@@ -67,10 +62,6 @@
 	return -EOPNOTSUPP;
 }
 
-<<<<<<< HEAD
-static inline void msft_suspend(struct hci_dev *hdev) {}
-static inline void msft_resume(struct hci_dev *hdev) {}
-=======
 static inline int msft_suspend_sync(struct hci_dev *hdev)
 {
 	return -EOPNOTSUPP;
@@ -80,7 +71,6 @@
 {
 	return -EOPNOTSUPP;
 }
->>>>>>> 754e0b0e
 
 static inline bool msft_curve_validity(struct hci_dev *hdev)
 {
