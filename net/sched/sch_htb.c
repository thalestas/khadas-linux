--- conflicted
+++ resolved
@@ -1020,10 +1020,7 @@
 	struct nlattr *tb[TCA_HTB_MAX + 1];
 	struct tc_htb_glob *gopt;
 	unsigned int ntx;
-<<<<<<< HEAD
-=======
 	bool offload;
->>>>>>> 7aef27f0
 	int err;
 
 	qdisc_watchdog_init(&q->watchdog, sch);
@@ -1048,15 +1045,9 @@
 	if (gopt->version != HTB_VER >> 16)
 		return -EINVAL;
 
-<<<<<<< HEAD
-	q->offload = nla_get_flag(tb[TCA_HTB_OFFLOAD]);
-
-	if (q->offload) {
-=======
 	offload = nla_get_flag(tb[TCA_HTB_OFFLOAD]);
 
 	if (offload) {
->>>>>>> 7aef27f0
 		if (sch->parent != TC_H_ROOT)
 			return -EOPNOTSUPP;
 
@@ -1086,11 +1077,7 @@
 		q->rate2quantum = 1;
 	q->defcls = gopt->defcls;
 
-<<<<<<< HEAD
-	if (!q->offload)
-=======
 	if (!offload)
->>>>>>> 7aef27f0
 		return 0;
 
 	for (ntx = 0; ntx < q->num_direct_qdiscs; ntx++) {
@@ -1121,14 +1108,6 @@
 	if (err)
 		goto err_free_qdiscs;
 
-<<<<<<< HEAD
-	return 0;
-
-err_free_qdiscs:
-	/* TC_HTB_CREATE call failed, avoid any further calls to the driver. */
-	q->offload = false;
-
-=======
 	/* Defer this assignment, so that htb_destroy skips offload-related
 	 * parts (especially calling ndo_setup_tc) on errors.
 	 */
@@ -1137,7 +1116,6 @@
 	return 0;
 
 err_free_qdiscs:
->>>>>>> 7aef27f0
 	for (ntx = 0; ntx < q->num_direct_qdiscs && q->direct_qdiscs[ntx];
 	     ntx++)
 		qdisc_put(q->direct_qdiscs[ntx]);
@@ -1365,17 +1343,12 @@
 {
 	struct net_device *dev = qdisc_dev(sch);
 	struct tc_htb_qopt_offload offload_opt;
-<<<<<<< HEAD
-	int err;
-
-=======
 	struct htb_sched *q = qdisc_priv(sch);
 	int err;
 
 	if (!q->offload)
 		return sch->dev_queue;
 
->>>>>>> 7aef27f0
 	offload_opt = (struct tc_htb_qopt_offload) {
 		.command = TC_HTB_LEAF_QUERY_QUEUE,
 		.classid = TC_H_MIN(tcm->tcm_parent),
