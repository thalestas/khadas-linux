/*
 *   fs/cifs/smb2pdu.h
 *
 *   Copyright (c) International Business Machines  Corp., 2009, 2013
 *                 Etersoft, 2012
 *   Author(s): Steve French (sfrench@us.ibm.com)
 *              Pavel Shilovsky (pshilovsky@samba.org) 2012
 *
 *   This library is free software; you can redistribute it and/or modify
 *   it under the terms of the GNU Lesser General Public License as published
 *   by the Free Software Foundation; either version 2.1 of the License, or
 *   (at your option) any later version.
 *
 *   This library is distributed in the hope that it will be useful,
 *   but WITHOUT ANY WARRANTY; without even the implied warranty of
 *   MERCHANTABILITY or FITNESS FOR A PARTICULAR PURPOSE.  See
 *   the GNU Lesser General Public License for more details.
 *
 *   You should have received a copy of the GNU Lesser General Public License
 *   along with this library; if not, write to the Free Software
 *   Foundation, Inc., 59 Temple Place, Suite 330, Boston, MA 02111-1307 USA
 */

#ifndef _SMB2PDU_H
#define _SMB2PDU_H

#include <net/sock.h>

/*
 * Note that, due to trying to use names similar to the protocol specifications,
 * there are many mixed case field names in the structures below.  Although
 * this does not match typical Linux kernel style, it is necessary to be
 * be able to match against the protocol specfication.
 *
 * SMB2 commands
 * Some commands have minimal (wct=0,bcc=0), or uninteresting, responses
 * (ie no useful data other than the SMB error code itself) and are marked such.
 * Knowing this helps avoid response buffer allocations and copy in some cases.
 */

/* List of commands in host endian */
#define SMB2_NEGOTIATE_HE	0x0000
#define SMB2_SESSION_SETUP_HE	0x0001
#define SMB2_LOGOFF_HE		0x0002 /* trivial request/resp */
#define SMB2_TREE_CONNECT_HE	0x0003
#define SMB2_TREE_DISCONNECT_HE	0x0004 /* trivial req/resp */
#define SMB2_CREATE_HE		0x0005
#define SMB2_CLOSE_HE		0x0006
#define SMB2_FLUSH_HE		0x0007 /* trivial resp */
#define SMB2_READ_HE		0x0008
#define SMB2_WRITE_HE		0x0009
#define SMB2_LOCK_HE		0x000A
#define SMB2_IOCTL_HE		0x000B
#define SMB2_CANCEL_HE		0x000C
#define SMB2_ECHO_HE		0x000D
#define SMB2_QUERY_DIRECTORY_HE	0x000E
#define SMB2_CHANGE_NOTIFY_HE	0x000F
#define SMB2_QUERY_INFO_HE	0x0010
#define SMB2_SET_INFO_HE	0x0011
#define SMB2_OPLOCK_BREAK_HE	0x0012

/* The same list in little endian */
#define SMB2_NEGOTIATE		cpu_to_le16(SMB2_NEGOTIATE_HE)
#define SMB2_SESSION_SETUP	cpu_to_le16(SMB2_SESSION_SETUP_HE)
#define SMB2_LOGOFF		cpu_to_le16(SMB2_LOGOFF_HE)
#define SMB2_TREE_CONNECT	cpu_to_le16(SMB2_TREE_CONNECT_HE)
#define SMB2_TREE_DISCONNECT	cpu_to_le16(SMB2_TREE_DISCONNECT_HE)
#define SMB2_CREATE		cpu_to_le16(SMB2_CREATE_HE)
#define SMB2_CLOSE		cpu_to_le16(SMB2_CLOSE_HE)
#define SMB2_FLUSH		cpu_to_le16(SMB2_FLUSH_HE)
#define SMB2_READ		cpu_to_le16(SMB2_READ_HE)
#define SMB2_WRITE		cpu_to_le16(SMB2_WRITE_HE)
#define SMB2_LOCK		cpu_to_le16(SMB2_LOCK_HE)
#define SMB2_IOCTL		cpu_to_le16(SMB2_IOCTL_HE)
#define SMB2_CANCEL		cpu_to_le16(SMB2_CANCEL_HE)
#define SMB2_ECHO		cpu_to_le16(SMB2_ECHO_HE)
#define SMB2_QUERY_DIRECTORY	cpu_to_le16(SMB2_QUERY_DIRECTORY_HE)
#define SMB2_CHANGE_NOTIFY	cpu_to_le16(SMB2_CHANGE_NOTIFY_HE)
#define SMB2_QUERY_INFO		cpu_to_le16(SMB2_QUERY_INFO_HE)
#define SMB2_SET_INFO		cpu_to_le16(SMB2_SET_INFO_HE)
#define SMB2_OPLOCK_BREAK	cpu_to_le16(SMB2_OPLOCK_BREAK_HE)

#define SMB2_INTERNAL_CMD	cpu_to_le16(0xFFFF)

#define NUMBER_OF_SMB2_COMMANDS	0x0013

/* 52 transform hdr + 64 hdr + 88 create rsp */
#define SMB2_TRANSFORM_HEADER_SIZE 52
#define MAX_SMB2_HDR_SIZE 204

#define SMB2_PROTO_NUMBER cpu_to_le32(0x424d53fe)
#define SMB2_TRANSFORM_PROTO_NUM cpu_to_le32(0x424d53fd)

/*
 * SMB2 Header Definition
 *
 * "MBZ" :  Must be Zero
 * "BB"  :  BugBug, Something to check/review/analyze later
 * "PDU" :  "Protocol Data Unit" (ie a network "frame")
 *
 */

#define SMB2_HEADER_STRUCTURE_SIZE cpu_to_le16(64)

struct smb2_sync_hdr {
	__le32 ProtocolId;	/* 0xFE 'S' 'M' 'B' */
	__le16 StructureSize;	/* 64 */
	__le16 CreditCharge;	/* MBZ */
	__le32 Status;		/* Error from server */
	__le16 Command;
	__le16 CreditRequest;  /* CreditResponse */
	__le32 Flags;
	__le32 NextCommand;
	__le64 MessageId;
	__le32 ProcessId;
	__u32  TreeId;		/* opaque - so do not make little endian */
	__u64  SessionId;	/* opaque - so do not make little endian */
	__u8   Signature[16];
} __packed;

struct smb2_sync_pdu {
	struct smb2_sync_hdr sync_hdr;
	__le16 StructureSize2; /* size of wct area (varies, request specific) */
} __packed;

#define SMB3_AES128CMM_NONCE 11
#define SMB3_AES128GCM_NONCE 12

struct smb2_transform_hdr {
	__le32 ProtocolId;	/* 0xFD 'S' 'M' 'B' */
	__u8   Signature[16];
	__u8   Nonce[16];
	__le32 OriginalMessageSize;
	__u16  Reserved1;
	__le16 Flags; /* EncryptionAlgorithm */
	__u64  SessionId;
} __packed;

/*
 *	SMB2 flag definitions
 */
#define SMB2_FLAGS_SERVER_TO_REDIR	cpu_to_le32(0x00000001)
#define SMB2_FLAGS_ASYNC_COMMAND	cpu_to_le32(0x00000002)
#define SMB2_FLAGS_RELATED_OPERATIONS	cpu_to_le32(0x00000004)
#define SMB2_FLAGS_SIGNED		cpu_to_le32(0x00000008)
#define SMB2_FLAGS_DFS_OPERATIONS	cpu_to_le32(0x10000000)

/*
 *	Definitions for SMB2 Protocol Data Units (network frames)
 *
 *  See MS-SMB2.PDF specification for protocol details.
 *  The Naming convention is the lower case version of the SMB2
 *  command code name for the struct. Note that structures must be packed.
 *
 */

#define COMPOUND_FID 0xFFFFFFFFFFFFFFFFULL

#define SMB2_ERROR_STRUCTURE_SIZE2 cpu_to_le16(9)

struct smb2_err_rsp {
	struct smb2_sync_hdr sync_hdr;
	__le16 StructureSize;
	__le16 Reserved; /* MBZ */
	__le32 ByteCount;  /* even if zero, at least one byte follows */
	__u8   ErrorData[1];  /* variable length */
} __packed;

struct smb2_symlink_err_rsp {
	__le32 SymLinkLength;
	__le32 SymLinkErrorTag;
	__le32 ReparseTag;
	__le16 ReparseDataLength;
	__le16 UnparsedPathLength;
	__le16 SubstituteNameOffset;
	__le16 SubstituteNameLength;
	__le16 PrintNameOffset;
	__le16 PrintNameLength;
	__le32 Flags;
	__u8  PathBuffer[0];
} __packed;

/* SMB 3.1.1 and later dialects. See MS-SMB2 section 2.2.2.1 */
struct smb2_error_context_rsp {
	__le32 ErrorDataLength;
	__le32 ErrorId;
	__u8  ErrorContextData; /* ErrorDataLength long array */
} __packed;

/* Defines for Type field below (see MS-SMB2 2.2.2.2.2.1) */
#define MOVE_DST_IPADDR_V4	cpu_to_le32(0x00000001)
#define MOVE_DST_IPADDR_V6	cpu_to_le32(0x00000002)

struct move_dst_ipaddr {
	__le32 Type;
	__u32  Reserved;
	__u8   address[16]; /* IPv4 followed by 12 bytes rsvd or IPv6 address */
} __packed;

struct share_redirect_error_context_rsp {
	__le32 StructureSize;
	__le32 NotificationType;
	__le32 ResourceNameOffset;
	__le32 ResourceNameLength;
	__le16 Flags;
	__le16 TargetType;
	__le32 IPAddrCount;
	struct move_dst_ipaddr IpAddrMoveList[0];
	/* __u8 ResourceName[] */ /* Name of share as counted Unicode string */
} __packed;

#define SMB2_CLIENT_GUID_SIZE 16

struct smb2_negotiate_req {
	struct smb2_sync_hdr sync_hdr;
	__le16 StructureSize; /* Must be 36 */
	__le16 DialectCount;
	__le16 SecurityMode;
	__le16 Reserved;	/* MBZ */
	__le32 Capabilities;
	__u8   ClientGUID[SMB2_CLIENT_GUID_SIZE];
	/* In SMB3.02 and earlier next three were MBZ le64 ClientStartTime */
	__le32 NegotiateContextOffset; /* SMB3.1.1 only. MBZ earlier */
	__le16 NegotiateContextCount;  /* SMB3.1.1 only. MBZ earlier */
	__le16 Reserved2;
	__le16 Dialects[1]; /* One dialect (vers=) at a time for now */
} __packed;

/* Dialects */
#define SMB20_PROT_ID 0x0202
#define SMB21_PROT_ID 0x0210
#define SMB30_PROT_ID 0x0300
#define SMB302_PROT_ID 0x0302
#define SMB311_PROT_ID 0x0311
#define BAD_PROT_ID   0xFFFF

/* SecurityMode flags */
#define	SMB2_NEGOTIATE_SIGNING_ENABLED	0x0001
#define SMB2_NEGOTIATE_SIGNING_REQUIRED	0x0002
#define SMB2_SEC_MODE_FLAGS_ALL		0x0003

/* Capabilities flags */
#define SMB2_GLOBAL_CAP_DFS		0x00000001
#define SMB2_GLOBAL_CAP_LEASING		0x00000002 /* Resp only New to SMB2.1 */
#define SMB2_GLOBAL_CAP_LARGE_MTU	0X00000004 /* Resp only New to SMB2.1 */
#define SMB2_GLOBAL_CAP_MULTI_CHANNEL	0x00000008 /* New to SMB3 */
#define SMB2_GLOBAL_CAP_PERSISTENT_HANDLES 0x00000010 /* New to SMB3 */
#define SMB2_GLOBAL_CAP_DIRECTORY_LEASING  0x00000020 /* New to SMB3 */
#define SMB2_GLOBAL_CAP_ENCRYPTION	0x00000040 /* New to SMB3 */
/* Internal types */
#define SMB2_NT_FIND			0x00100000
#define SMB2_LARGE_FILES		0x00200000


/* Negotiate Contexts - ContextTypes. See MS-SMB2 section 2.2.3.1 for details */
#define SMB2_PREAUTH_INTEGRITY_CAPABILITIES	cpu_to_le16(1)
#define SMB2_ENCRYPTION_CAPABILITIES		cpu_to_le16(2)
#define SMB2_COMPRESSION_CAPABILITIES		cpu_to_le16(3)
#define SMB2_NETNAME_NEGOTIATE_CONTEXT_ID	cpu_to_le16(5)
#define SMB2_POSIX_EXTENSIONS_AVAILABLE		cpu_to_le16(0x100)

struct smb2_neg_context {
	__le16	ContextType;
	__le16	DataLength;
	__le32	Reserved;
	/* Followed by array of data */
} __packed;

#define SMB311_SALT_SIZE			32
/* Hash Algorithm Types */
#define SMB2_PREAUTH_INTEGRITY_SHA512	cpu_to_le16(0x0001)
#define SMB2_PREAUTH_HASH_SIZE 64

#define MIN_PREAUTH_CTXT_DATA_LEN	(SMB311_SALT_SIZE + 6)
struct smb2_preauth_neg_context {
	__le16	ContextType; /* 1 */
	__le16	DataLength;
	__le32	Reserved;
	__le16	HashAlgorithmCount; /* 1 */
	__le16	SaltLength;
	__le16	HashAlgorithms; /* HashAlgorithms[0] since only one defined */
	__u8	Salt[SMB311_SALT_SIZE];
} __packed;

/* Encryption Algorithms Ciphers */
#define SMB2_ENCRYPTION_AES128_CCM	cpu_to_le16(0x0001)
#define SMB2_ENCRYPTION_AES128_GCM	cpu_to_le16(0x0002)

/* Min encrypt context data is one cipher so 2 bytes + 2 byte count field */
#define MIN_ENCRYPT_CTXT_DATA_LEN	4
struct smb2_encryption_neg_context {
	__le16	ContextType; /* 2 */
	__le16	DataLength;
	__le32	Reserved;
	__le16	CipherCount; /* AES-128-GCM and AES-128-CCM */
	__le16	Ciphers[1]; /* Ciphers[0] since only one used now */
} __packed;

<<<<<<< HEAD
=======
/* See MS-SMB2 2.2.3.1.3 */
#define SMB3_COMPRESS_NONE	cpu_to_le16(0x0000)
#define SMB3_COMPRESS_LZNT1	cpu_to_le16(0x0001)
#define SMB3_COMPRESS_LZ77	cpu_to_le16(0x0002)
#define SMB3_COMPRESS_LZ77_HUFF	cpu_to_le16(0x0003)

struct smb2_compression_capabilities_context {
	__le16	ContextType; /* 3 */
	__le16  DataLength;
	__u32	Reserved;
	__le16	CompressionAlgorithmCount;
	__u16	Padding;
	__u32	Reserved1;
	__le16	CompressionAlgorithms[3];
} __packed;

/*
 * For smb2_netname_negotiate_context_id See MS-SMB2 2.2.3.1.4.
 * Its struct simply contains NetName, an array of Unicode characters
 */

>>>>>>> 0ecfebd2
#define POSIX_CTXT_DATA_LEN	16
struct smb2_posix_neg_context {
	__le16	ContextType; /* 0x100 */
	__le16	DataLength;
	__le32	Reserved;
	__u8	Name[16]; /* POSIX ctxt GUID 93AD25509CB411E7B42383DE968BCD7C */
} __packed;

struct smb2_negotiate_rsp {
	struct smb2_sync_hdr sync_hdr;
	__le16 StructureSize;	/* Must be 65 */
	__le16 SecurityMode;
	__le16 DialectRevision;
	__le16 NegotiateContextCount;	/* Prior to SMB3.1.1 was Reserved & MBZ */
	__u8   ServerGUID[16];
	__le32 Capabilities;
	__le32 MaxTransactSize;
	__le32 MaxReadSize;
	__le32 MaxWriteSize;
	__le64 SystemTime;	/* MBZ */
	__le64 ServerStartTime;
	__le16 SecurityBufferOffset;
	__le16 SecurityBufferLength;
	__le32 NegotiateContextOffset;	/* Pre:SMB3.1.1 was reserved/ignored */
	__u8   Buffer[1];	/* variable length GSS security buffer */
} __packed;

/* Flags */
#define SMB2_SESSION_REQ_FLAG_BINDING		0x01
#define SMB2_SESSION_REQ_FLAG_ENCRYPT_DATA	0x04

struct smb2_sess_setup_req {
	struct smb2_sync_hdr sync_hdr;
	__le16 StructureSize; /* Must be 25 */
	__u8   Flags;
	__u8   SecurityMode;
	__le32 Capabilities;
	__le32 Channel;
	__le16 SecurityBufferOffset;
	__le16 SecurityBufferLength;
	__u64 PreviousSessionId;
	__u8   Buffer[1];	/* variable length GSS security buffer */
} __packed;

/* Currently defined SessionFlags */
#define SMB2_SESSION_FLAG_IS_GUEST	0x0001
#define SMB2_SESSION_FLAG_IS_NULL	0x0002
#define SMB2_SESSION_FLAG_ENCRYPT_DATA	0x0004
struct smb2_sess_setup_rsp {
	struct smb2_sync_hdr sync_hdr;
	__le16 StructureSize; /* Must be 9 */
	__le16 SessionFlags;
	__le16 SecurityBufferOffset;
	__le16 SecurityBufferLength;
	__u8   Buffer[1];	/* variable length GSS security buffer */
} __packed;

struct smb2_logoff_req {
	struct smb2_sync_hdr sync_hdr;
	__le16 StructureSize;	/* Must be 4 */
	__le16 Reserved;
} __packed;

struct smb2_logoff_rsp {
	struct smb2_sync_hdr sync_hdr;
	__le16 StructureSize;	/* Must be 4 */
	__le16 Reserved;
} __packed;

/* Flags/Reserved for SMB3.1.1 */
#define SMB2_TREE_CONNECT_FLAG_CLUSTER_RECONNECT cpu_to_le16(0x0001)
#define SMB2_TREE_CONNECT_FLAG_REDIRECT_TO_OWNER cpu_to_le16(0x0002)
#define SMB2_TREE_CONNECT_FLAG_EXTENSION_PRESENT cpu_to_le16(0x0004)

struct smb2_tree_connect_req {
	struct smb2_sync_hdr sync_hdr;
	__le16 StructureSize;	/* Must be 9 */
	__le16 Reserved; /* Flags in SMB3.1.1 */
	__le16 PathOffset;
	__le16 PathLength;
	__u8   Buffer[1];	/* variable length */
} __packed;

/* See MS-SMB2 section 2.2.9.2 */
/* Context Types */
#define SMB2_RESERVED_TREE_CONNECT_CONTEXT_ID 0x0000
#define SMB2_REMOTED_IDENTITY_TREE_CONNECT_CONTEXT_ID cpu_to_le16(0x0001)

struct tree_connect_contexts {
	__le16 ContextType;
	__le16 DataLength;
	__le32 Reserved;
	__u8   Data[0];
} __packed;

/* Remoted identity tree connect context structures - see MS-SMB2 2.2.9.2.1 */
struct smb3_blob_data {
	__le16 BlobSize;
	__u8   BlobData[0];
} __packed;

/* Valid values for Attr */
#define SE_GROUP_MANDATORY		0x00000001
#define SE_GROUP_ENABLED_BY_DEFAULT	0x00000002
#define SE_GROUP_ENABLED		0x00000004
#define SE_GROUP_OWNER			0x00000008
#define SE_GROUP_USE_FOR_DENY_ONLY	0x00000010
#define SE_GROUP_INTEGRITY		0x00000020
#define SE_GROUP_INTEGRITY_ENABLED	0x00000040
#define SE_GROUP_RESOURCE		0x20000000
#define SE_GROUP_LOGON_ID		0xC0000000

/* struct sid_attr_data is SidData array in BlobData format then le32 Attr */

struct sid_array_data {
	__le16 SidAttrCount;
	/* SidAttrList - array of sid_attr_data structs */
} __packed;

struct luid_attr_data {

} __packed;

/*
 * struct privilege_data is the same as BLOB_DATA - see MS-SMB2 2.2.9.2.1.5
 * but with size of LUID_ATTR_DATA struct and BlobData set to LUID_ATTR DATA
 */

struct privilege_array_data {
	__le16 PrivilegeCount;
	/* array of privilege_data structs */
} __packed;

struct remoted_identity_tcon_context {
	__le16 TicketType; /* must be 0x0001 */
	__le16 TicketSize; /* total size of this struct */
	__le16 User; /* offset to SID_ATTR_DATA struct with user info */
	__le16 UserName; /* offset to null terminated Unicode username string */
	__le16 Domain; /* offset to null terminated Unicode domain name */
	__le16 Groups; /* offset to SID_ARRAY_DATA struct with group info */
	__le16 RestrictedGroups; /* similar to above */
	__le16 Privileges; /* offset to PRIVILEGE_ARRAY_DATA struct */
	__le16 PrimaryGroup; /* offset to SID_ARRAY_DATA struct */
	__le16 Owner; /* offset to BLOB_DATA struct */
	__le16 DefaultDacl; /* offset to BLOB_DATA struct */
	__le16 DeviceGroups; /* offset to SID_ARRAY_DATA struct */
	__le16 UserClaims; /* offset to BLOB_DATA struct */
	__le16 DeviceClaims; /* offset to BLOB_DATA struct */
	__u8   TicketInfo[0]; /* variable length buf - remoted identity data */
} __packed;

struct smb2_tree_connect_req_extension {
	__le32 TreeConnectContextOffset;
	__le16 TreeConnectContextCount;
	__u8  Reserved[10];
	__u8  PathName[0]; /* variable sized array */
	/* followed by array of TreeConnectContexts */
} __packed;

struct smb2_tree_connect_rsp {
	struct smb2_sync_hdr sync_hdr;
	__le16 StructureSize;	/* Must be 16 */
	__u8   ShareType;  /* see below */
	__u8   Reserved;
	__le32 ShareFlags; /* see below */
	__le32 Capabilities; /* see below */
	__le32 MaximalAccess;
} __packed;

/* Possible ShareType values */
#define SMB2_SHARE_TYPE_DISK	0x01
#define SMB2_SHARE_TYPE_PIPE	0x02
#define	SMB2_SHARE_TYPE_PRINT	0x03

/*
 * Possible ShareFlags - exactly one and only one of the first 4 caching flags
 * must be set (any of the remaining, SHI1005, flags may be set individually
 * or in combination.
 */
#define SMB2_SHAREFLAG_MANUAL_CACHING			0x00000000
#define SMB2_SHAREFLAG_AUTO_CACHING			0x00000010
#define SMB2_SHAREFLAG_VDO_CACHING			0x00000020
#define SMB2_SHAREFLAG_NO_CACHING			0x00000030
#define SHI1005_FLAGS_DFS				0x00000001
#define SHI1005_FLAGS_DFS_ROOT				0x00000002
#define SHI1005_FLAGS_RESTRICT_EXCLUSIVE_OPENS		0x00000100
#define SHI1005_FLAGS_FORCE_SHARED_DELETE		0x00000200
#define SHI1005_FLAGS_ALLOW_NAMESPACE_CACHING		0x00000400
#define SHI1005_FLAGS_ACCESS_BASED_DIRECTORY_ENUM	0x00000800
#define SHI1005_FLAGS_FORCE_LEVELII_OPLOCK		0x00001000
#define SHI1005_FLAGS_ENABLE_HASH_V1			0x00002000
#define SHI1005_FLAGS_ENABLE_HASH_V2			0x00004000
#define SHI1005_FLAGS_ENCRYPT_DATA			0x00008000
#define SMB2_SHAREFLAG_IDENTITY_REMOTING		0x00040000 /* 3.1.1 */
#define SHI1005_FLAGS_ALL				0x0004FF33

/* Possible share capabilities */
#define SMB2_SHARE_CAP_DFS	cpu_to_le32(0x00000008) /* all dialects */
#define SMB2_SHARE_CAP_CONTINUOUS_AVAILABILITY cpu_to_le32(0x00000010) /* 3.0 */
#define SMB2_SHARE_CAP_SCALEOUT	cpu_to_le32(0x00000020) /* 3.0 */
#define SMB2_SHARE_CAP_CLUSTER	cpu_to_le32(0x00000040) /* 3.0 */
#define SMB2_SHARE_CAP_ASYMMETRIC cpu_to_le32(0x00000080) /* 3.02 */
#define SMB2_SHARE_CAP_REDIRECT_TO_OWNER cpu_to_le32(0x00000100) /* 3.1.1 */

struct smb2_tree_disconnect_req {
	struct smb2_sync_hdr sync_hdr;
	__le16 StructureSize;	/* Must be 4 */
	__le16 Reserved;
} __packed;

struct smb2_tree_disconnect_rsp {
	struct smb2_sync_hdr sync_hdr;
	__le16 StructureSize;	/* Must be 4 */
	__le16 Reserved;
} __packed;

/* File Attrubutes */
#define FILE_ATTRIBUTE_READONLY			0x00000001
#define FILE_ATTRIBUTE_HIDDEN			0x00000002
#define FILE_ATTRIBUTE_SYSTEM			0x00000004
#define FILE_ATTRIBUTE_DIRECTORY		0x00000010
#define FILE_ATTRIBUTE_ARCHIVE			0x00000020
#define FILE_ATTRIBUTE_NORMAL			0x00000080
#define FILE_ATTRIBUTE_TEMPORARY		0x00000100
#define FILE_ATTRIBUTE_SPARSE_FILE		0x00000200
#define FILE_ATTRIBUTE_REPARSE_POINT		0x00000400
#define FILE_ATTRIBUTE_COMPRESSED		0x00000800
#define FILE_ATTRIBUTE_OFFLINE			0x00001000
#define FILE_ATTRIBUTE_NOT_CONTENT_INDEXED	0x00002000
#define FILE_ATTRIBUTE_ENCRYPTED		0x00004000
#define FILE_ATTRIBUTE_INTEGRITY_STREAM		0x00008000
#define FILE_ATTRIBUTE_NO_SCRUB_DATA		0x00020000

/* Oplock levels */
#define SMB2_OPLOCK_LEVEL_NONE		0x00
#define SMB2_OPLOCK_LEVEL_II		0x01
#define SMB2_OPLOCK_LEVEL_EXCLUSIVE	0x08
#define SMB2_OPLOCK_LEVEL_BATCH		0x09
#define SMB2_OPLOCK_LEVEL_LEASE		0xFF
/* Non-spec internal type */
#define SMB2_OPLOCK_LEVEL_NOCHANGE	0x99

/* Desired Access Flags */
#define FILE_READ_DATA_LE		cpu_to_le32(0x00000001)
#define FILE_WRITE_DATA_LE		cpu_to_le32(0x00000002)
#define FILE_APPEND_DATA_LE		cpu_to_le32(0x00000004)
#define FILE_READ_EA_LE			cpu_to_le32(0x00000008)
#define FILE_WRITE_EA_LE		cpu_to_le32(0x00000010)
#define FILE_EXECUTE_LE			cpu_to_le32(0x00000020)
#define FILE_READ_ATTRIBUTES_LE		cpu_to_le32(0x00000080)
#define FILE_WRITE_ATTRIBUTES_LE	cpu_to_le32(0x00000100)
#define FILE_DELETE_LE			cpu_to_le32(0x00010000)
#define FILE_READ_CONTROL_LE		cpu_to_le32(0x00020000)
#define FILE_WRITE_DAC_LE		cpu_to_le32(0x00040000)
#define FILE_WRITE_OWNER_LE		cpu_to_le32(0x00080000)
#define FILE_SYNCHRONIZE_LE		cpu_to_le32(0x00100000)
#define FILE_ACCESS_SYSTEM_SECURITY_LE	cpu_to_le32(0x01000000)
#define FILE_MAXIMAL_ACCESS_LE		cpu_to_le32(0x02000000)
#define FILE_GENERIC_ALL_LE		cpu_to_le32(0x10000000)
#define FILE_GENERIC_EXECUTE_LE		cpu_to_le32(0x20000000)
#define FILE_GENERIC_WRITE_LE		cpu_to_le32(0x40000000)
#define FILE_GENERIC_READ_LE		cpu_to_le32(0x80000000)

/* ShareAccess Flags */
#define FILE_SHARE_READ_LE		cpu_to_le32(0x00000001)
#define FILE_SHARE_WRITE_LE		cpu_to_le32(0x00000002)
#define FILE_SHARE_DELETE_LE		cpu_to_le32(0x00000004)
#define FILE_SHARE_ALL_LE		cpu_to_le32(0x00000007)

/* CreateDisposition Flags */
#define FILE_SUPERSEDE_LE		cpu_to_le32(0x00000000)
#define FILE_OPEN_LE			cpu_to_le32(0x00000001)
#define FILE_CREATE_LE			cpu_to_le32(0x00000002)
#define	FILE_OPEN_IF_LE			cpu_to_le32(0x00000003)
#define FILE_OVERWRITE_LE		cpu_to_le32(0x00000004)
#define FILE_OVERWRITE_IF_LE		cpu_to_le32(0x00000005)

/* CreateOptions Flags */
#define FILE_DIRECTORY_FILE_LE		cpu_to_le32(0x00000001)
/* same as #define CREATE_NOT_FILE_LE	cpu_to_le32(0x00000001) */
#define FILE_WRITE_THROUGH_LE		cpu_to_le32(0x00000002)
#define FILE_SEQUENTIAL_ONLY_LE		cpu_to_le32(0x00000004)
#define FILE_NO_INTERMEDIATE_BUFFERRING_LE cpu_to_le32(0x00000008)
#define FILE_SYNCHRONOUS_IO_ALERT_LE	cpu_to_le32(0x00000010)
#define FILE_SYNCHRONOUS_IO_NON_ALERT_LE	cpu_to_le32(0x00000020)
#define FILE_NON_DIRECTORY_FILE_LE	cpu_to_le32(0x00000040)
#define FILE_COMPLETE_IF_OPLOCKED_LE	cpu_to_le32(0x00000100)
#define FILE_NO_EA_KNOWLEDGE_LE		cpu_to_le32(0x00000200)
#define FILE_RANDOM_ACCESS_LE		cpu_to_le32(0x00000800)
#define FILE_DELETE_ON_CLOSE_LE		cpu_to_le32(0x00001000)
#define FILE_OPEN_BY_FILE_ID_LE		cpu_to_le32(0x00002000)
#define FILE_OPEN_FOR_BACKUP_INTENT_LE	cpu_to_le32(0x00004000)
#define FILE_NO_COMPRESSION_LE		cpu_to_le32(0x00008000)
#define FILE_RESERVE_OPFILTER_LE	cpu_to_le32(0x00100000)
#define FILE_OPEN_REPARSE_POINT_LE	cpu_to_le32(0x00200000)
#define FILE_OPEN_NO_RECALL_LE		cpu_to_le32(0x00400000)
#define FILE_OPEN_FOR_FREE_SPACE_QUERY_LE cpu_to_le32(0x00800000)

#define FILE_READ_RIGHTS_LE (FILE_READ_DATA_LE | FILE_READ_EA_LE \
			| FILE_READ_ATTRIBUTES_LE)
#define FILE_WRITE_RIGHTS_LE (FILE_WRITE_DATA_LE | FILE_APPEND_DATA_LE \
			| FILE_WRITE_EA_LE | FILE_WRITE_ATTRIBUTES_LE)
#define FILE_EXEC_RIGHTS_LE (FILE_EXECUTE_LE)

/* Impersonation Levels */
#define IL_ANONYMOUS		cpu_to_le32(0x00000000)
#define IL_IDENTIFICATION	cpu_to_le32(0x00000001)
#define IL_IMPERSONATION	cpu_to_le32(0x00000002)
#define IL_DELEGATE		cpu_to_le32(0x00000003)

/* Create Context Values */
#define SMB2_CREATE_EA_BUFFER			"ExtA" /* extended attributes */
#define SMB2_CREATE_SD_BUFFER			"SecD" /* security descriptor */
#define SMB2_CREATE_DURABLE_HANDLE_REQUEST	"DHnQ"
#define SMB2_CREATE_DURABLE_HANDLE_RECONNECT	"DHnC"
#define SMB2_CREATE_ALLOCATION_SIZE		"AISi"
#define SMB2_CREATE_QUERY_MAXIMAL_ACCESS_REQUEST "MxAc"
#define SMB2_CREATE_TIMEWARP_REQUEST		"TWrp"
#define SMB2_CREATE_QUERY_ON_DISK_ID		"QFid"
#define SMB2_CREATE_REQUEST_LEASE		"RqLs"
#define SMB2_CREATE_DURABLE_HANDLE_REQUEST_V2	"DH2Q"
#define SMB2_CREATE_DURABLE_HANDLE_RECONNECT_V2	"DH2C"
#define SMB2_CREATE_APP_INSTANCE_ID	0x45BCA66AEFA7F74A9008FA462E144D74
#define SVHDX_OPEN_DEVICE_CONTEX	0x9CCBCF9E04C1E643980E158DA1F6EC83
#define SMB2_CREATE_TAG_POSIX		0x93AD25509CB411E7B42383DE968BCD7C

/* Flag (SMB3 open response) values */
#define SMB2_CREATE_FLAG_REPARSEPOINT 0x01

/*
 * Maximum number of iovs we need for an open/create request.
 * [0] : struct smb2_create_req
 * [1] : path
 * [2] : lease context
 * [3] : durable context
 * [4] : posix context
 * [5] : time warp context
 * [6] : compound padding
 */
#define SMB2_CREATE_IOV_SIZE 7

struct smb2_create_req {
	struct smb2_sync_hdr sync_hdr;
	__le16 StructureSize;	/* Must be 57 */
	__u8   SecurityFlags;
	__u8   RequestedOplockLevel;
	__le32 ImpersonationLevel;
	__le64 SmbCreateFlags;
	__le64 Reserved;
	__le32 DesiredAccess;
	__le32 FileAttributes;
	__le32 ShareAccess;
	__le32 CreateDisposition;
	__le32 CreateOptions;
	__le16 NameOffset;
	__le16 NameLength;
	__le32 CreateContextsOffset;
	__le32 CreateContextsLength;
	__u8   Buffer[0];
} __packed;

/*
 * Maximum size of a SMB2_CREATE response is 64 (smb2 header) +
 * 88 (fixed part of create response) + 520 (path) + 150 (contexts) +
 * 2 bytes of padding.
 */
#define MAX_SMB2_CREATE_RESPONSE_SIZE 824

struct smb2_create_rsp {
	struct smb2_sync_hdr sync_hdr;
	__le16 StructureSize;	/* Must be 89 */
	__u8   OplockLevel;
	__u8   Flag;  /* 0x01 if reparse point */
	__le32 CreateAction;
	__le64 CreationTime;
	__le64 LastAccessTime;
	__le64 LastWriteTime;
	__le64 ChangeTime;
	__le64 AllocationSize;
	__le64 EndofFile;
	__le32 FileAttributes;
	__le32 Reserved2;
	__u64  PersistentFileId; /* opaque endianness */
	__u64  VolatileFileId; /* opaque endianness */
	__le32 CreateContextsOffset;
	__le32 CreateContextsLength;
	__u8   Buffer[1];
} __packed;

struct create_context {
	__le32 Next;
	__le16 NameOffset;
	__le16 NameLength;
	__le16 Reserved;
	__le16 DataOffset;
	__le32 DataLength;
	__u8 Buffer[0];
} __packed;

#define SMB2_LEASE_READ_CACHING_HE	0x01
#define SMB2_LEASE_HANDLE_CACHING_HE	0x02
#define SMB2_LEASE_WRITE_CACHING_HE	0x04

#define SMB2_LEASE_NONE			cpu_to_le32(0x00)
#define SMB2_LEASE_READ_CACHING		cpu_to_le32(0x01)
#define SMB2_LEASE_HANDLE_CACHING	cpu_to_le32(0x02)
#define SMB2_LEASE_WRITE_CACHING	cpu_to_le32(0x04)

#define SMB2_LEASE_FLAG_BREAK_IN_PROGRESS cpu_to_le32(0x02)
#define SMB2_LEASE_FLAG_PARENT_LEASE_KEY_SET cpu_to_le32(0x00000004)

#define SMB2_LEASE_KEY_SIZE 16

struct lease_context {
	u8 LeaseKey[SMB2_LEASE_KEY_SIZE];
	__le32 LeaseState;
	__le32 LeaseFlags;
	__le64 LeaseDuration;
} __packed;

struct lease_context_v2 {
	u8 LeaseKey[SMB2_LEASE_KEY_SIZE];
	__le32 LeaseState;
	__le32 LeaseFlags;
	__le64 LeaseDuration;
	__le64 ParentLeaseKeyLow;
	__le64 ParentLeaseKeyHigh;
	__le16 Epoch;
	__le16 Reserved;
} __packed;

struct create_lease {
	struct create_context ccontext;
	__u8   Name[8];
	struct lease_context lcontext;
} __packed;

struct create_lease_v2 {
	struct create_context ccontext;
	__u8   Name[8];
	struct lease_context_v2 lcontext;
	__u8   Pad[4];
} __packed;

struct create_durable {
	struct create_context ccontext;
	__u8   Name[8];
	union {
		__u8  Reserved[16];
		struct {
			__u64 PersistentFileId;
			__u64 VolatileFileId;
		} Fid;
	} Data;
} __packed;

struct create_posix {
	struct create_context ccontext;
	__u8	Name[16];
	__le32  Mode;
	__u32	Reserved;
} __packed;

/* See MS-SMB2 2.2.13.2.11 */
/* Flags */
#define SMB2_DHANDLE_FLAG_PERSISTENT	0x00000002
struct durable_context_v2 {
	__le32 Timeout;
	__le32 Flags;
	__u64 Reserved;
	__u8 CreateGuid[16];
} __packed;

struct create_durable_v2 {
	struct create_context ccontext;
	__u8   Name[8];
	struct durable_context_v2 dcontext;
} __packed;

/* See MS-SMB2 2.2.13.2.12 */
struct durable_reconnect_context_v2 {
	struct {
		__u64 PersistentFileId;
		__u64 VolatileFileId;
	} Fid;
	__u8 CreateGuid[16];
	__le32 Flags; /* see above DHANDLE_FLAG_PERSISTENT */
} __packed;

/* See MS-SMB2 2.2.14.2.12 */
struct durable_reconnect_context_v2_rsp {
	__le32 Timeout;
	__le32 Flags; /* see above DHANDLE_FLAG_PERSISTENT */
} __packed;

struct create_durable_handle_reconnect_v2 {
	struct create_context ccontext;
	__u8   Name[8];
	struct durable_reconnect_context_v2 dcontext;
} __packed;

/* See MS-SMB2 2.2.13.2.5 */
struct crt_twarp_ctxt {
	struct create_context ccontext;
	__u8	Name[8];
	__le64	Timestamp;

} __packed;

#define COPY_CHUNK_RES_KEY_SIZE	24
struct resume_key_req {
	char ResumeKey[COPY_CHUNK_RES_KEY_SIZE];
	__le32	ContextLength;	/* MBZ */
	char	Context[0];	/* ignored, Windows sets to 4 bytes of zero */
} __packed;

/* this goes in the ioctl buffer when doing a copychunk request */
struct copychunk_ioctl {
	char SourceKey[COPY_CHUNK_RES_KEY_SIZE];
	__le32 ChunkCount; /* we are only sending 1 */
	__le32 Reserved;
	/* array will only be one chunk long for us */
	__le64 SourceOffset;
	__le64 TargetOffset;
	__le32 Length; /* how many bytes to copy */
	__u32 Reserved2;
} __packed;

/* this goes in the ioctl buffer when doing FSCTL_SET_ZERO_DATA */
struct file_zero_data_information {
	__le64	FileOffset;
	__le64	BeyondFinalZero;
} __packed;

struct copychunk_ioctl_rsp {
	__le32 ChunksWritten;
	__le32 ChunkBytesWritten;
	__le32 TotalBytesWritten;
} __packed;

struct fsctl_set_integrity_information_req {
	__le16	ChecksumAlgorithm;
	__le16	Reserved;
	__le32	Flags;
} __packed;

struct fsctl_get_integrity_information_rsp {
	__le16	ChecksumAlgorithm;
	__le16	Reserved;
	__le32	Flags;
	__le32	ChecksumChunkSizeInBytes;
	__le32	ClusterSizeInBytes;
} __packed;

struct file_allocated_range_buffer {
	__le64	file_offset;
	__le64	length;
} __packed;

/* Integrity ChecksumAlgorithm choices for above */
#define	CHECKSUM_TYPE_NONE	0x0000
#define	CHECKSUM_TYPE_CRC64	0x0002
#define CHECKSUM_TYPE_UNCHANGED	0xFFFF	/* set only */

/* Integrity flags for above */
#define FSCTL_INTEGRITY_FLAG_CHECKSUM_ENFORCEMENT_OFF	0x00000001

/* Reparse structures - see MS-FSCC 2.1.2 */

/* struct fsctl_reparse_info_req is empty, only response structs (see below) */

struct reparse_data_buffer {
	__le32	ReparseTag;
	__le16	ReparseDataLength;
	__u16	Reserved;
	__u8	DataBuffer[0]; /* Variable Length */
} __packed;

struct reparse_guid_data_buffer {
	__le32	ReparseTag;
	__le16	ReparseDataLength;
	__u16	Reserved;
	__u8	ReparseGuid[16];
	__u8	DataBuffer[0]; /* Variable Length */
} __packed;

struct reparse_mount_point_data_buffer {
	__le32	ReparseTag;
	__le16	ReparseDataLength;
	__u16	Reserved;
	__le16	SubstituteNameOffset;
	__le16	SubstituteNameLength;
	__le16	PrintNameOffset;
	__le16	PrintNameLength;
	__u8	PathBuffer[0]; /* Variable Length */
} __packed;

#define SYMLINK_FLAG_RELATIVE 0x00000001

struct reparse_symlink_data_buffer {
	__le32	ReparseTag;
	__le16	ReparseDataLength;
	__u16	Reserved;
	__le16	SubstituteNameOffset;
	__le16	SubstituteNameLength;
	__le16	PrintNameOffset;
	__le16	PrintNameLength;
	__le32	Flags;
	__u8	PathBuffer[0]; /* Variable Length */
} __packed;

/* See MS-FSCC 2.1.2.6 and cifspdu.h for struct reparse_posix_data */


/* See MS-DFSC 2.2.2 */
struct fsctl_get_dfs_referral_req {
	__le16 MaxReferralLevel;
	__u8 RequestFileName[];
} __packed;

/* DFS response is struct get_dfs_refer_rsp */

/* See MS-SMB2 2.2.31.3 */
struct network_resiliency_req {
	__le32 Timeout;
	__le32 Reserved;
} __packed;
/* There is no buffer for the response ie no struct network_resiliency_rsp */


struct validate_negotiate_info_req {
	__le32 Capabilities;
	__u8   Guid[SMB2_CLIENT_GUID_SIZE];
	__le16 SecurityMode;
	__le16 DialectCount;
	__le16 Dialects[4]; /* BB expand this if autonegotiate > 4 dialects */
} __packed;

struct validate_negotiate_info_rsp {
	__le32 Capabilities;
	__u8   Guid[SMB2_CLIENT_GUID_SIZE];
	__le16 SecurityMode;
	__le16 Dialect; /* Dialect in use for the connection */
} __packed;

#define RSS_CAPABLE	cpu_to_le32(0x00000001)
#define RDMA_CAPABLE	cpu_to_le32(0x00000002)

#define INTERNETWORK	cpu_to_le16(0x0002)
#define INTERNETWORKV6	cpu_to_le16(0x0017)

struct network_interface_info_ioctl_rsp {
	__le32 Next; /* next interface. zero if this is last one */
	__le32 IfIndex;
	__le32 Capability; /* RSS or RDMA Capable */
	__le32 Reserved;
	__le64 LinkSpeed;
	__le16 Family;
	__u8 Buffer[126];
} __packed;

struct iface_info_ipv4 {
	__be16 Port;
	__be32 IPv4Address;
	__be64 Reserved;
} __packed;

struct iface_info_ipv6 {
	__be16 Port;
	__be32 FlowInfo;
	__u8   IPv6Address[16];
	__be32 ScopeId;
} __packed;

#define NO_FILE_ID 0xFFFFFFFFFFFFFFFFULL /* general ioctls to srv not to file */

struct compress_ioctl {
	__le16 CompressionState; /* See cifspdu.h for possible flag values */
} __packed;

struct duplicate_extents_to_file {
	__u64 PersistentFileHandle; /* source file handle, opaque endianness */
	__u64 VolatileFileHandle;
	__le64 SourceFileOffset;
	__le64 TargetFileOffset;
	__le64 ByteCount;  /* Bytes to be copied */
} __packed;

/*
 * Maximum number of iovs we need for an ioctl request.
 * [0] : struct smb2_ioctl_req
 * [1] : in_data
 */
#define SMB2_IOCTL_IOV_SIZE 2

struct smb2_ioctl_req {
	struct smb2_sync_hdr sync_hdr;
	__le16 StructureSize;	/* Must be 57 */
	__u16 Reserved;
	__le32 CtlCode;
	__u64  PersistentFileId; /* opaque endianness */
	__u64  VolatileFileId; /* opaque endianness */
	__le32 InputOffset;
	__le32 InputCount;
	__le32 MaxInputResponse;
	__le32 OutputOffset;
	__le32 OutputCount;
	__le32 MaxOutputResponse;
	__le32 Flags;
	__u32  Reserved2;
	__u8   Buffer[0];
} __packed;

struct smb2_ioctl_rsp {
	struct smb2_sync_hdr sync_hdr;
	__le16 StructureSize;	/* Must be 57 */
	__u16 Reserved;
	__le32 CtlCode;
	__u64  PersistentFileId; /* opaque endianness */
	__u64  VolatileFileId; /* opaque endianness */
	__le32 InputOffset;
	__le32 InputCount;
	__le32 OutputOffset;
	__le32 OutputCount;
	__le32 Flags;
	__u32  Reserved2;
	/* char * buffer[] */
} __packed;

/* Currently defined values for close flags */
#define SMB2_CLOSE_FLAG_POSTQUERY_ATTRIB	cpu_to_le16(0x0001)
struct smb2_close_req {
	struct smb2_sync_hdr sync_hdr;
	__le16 StructureSize;	/* Must be 24 */
	__le16 Flags;
	__le32 Reserved;
	__u64  PersistentFileId; /* opaque endianness */
	__u64  VolatileFileId; /* opaque endianness */
} __packed;

/*
 * Maximum size of a SMB2_CLOSE response is 64 (smb2 header) + 60 (data)
 */
#define MAX_SMB2_CLOSE_RESPONSE_SIZE 124

struct smb2_close_rsp {
	struct smb2_sync_hdr sync_hdr;
	__le16 StructureSize; /* 60 */
	__le16 Flags;
	__le32 Reserved;
	__le64 CreationTime;
	__le64 LastAccessTime;
	__le64 LastWriteTime;
	__le64 ChangeTime;
	__le64 AllocationSize;	/* Beginning of FILE_STANDARD_INFO equivalent */
	__le64 EndOfFile;
	__le32 Attributes;
} __packed;

struct smb2_flush_req {
	struct smb2_sync_hdr sync_hdr;
	__le16 StructureSize;	/* Must be 24 */
	__le16 Reserved1;
	__le32 Reserved2;
	__u64  PersistentFileId; /* opaque endianness */
	__u64  VolatileFileId; /* opaque endianness */
} __packed;

struct smb2_flush_rsp {
	struct smb2_sync_hdr sync_hdr;
	__le16 StructureSize;
	__le16 Reserved;
} __packed;

/* For read request Flags field below, following flag is defined for SMB3.02 */
#define SMB2_READFLAG_READ_UNBUFFERED	0x01
#define SMB2_READFLAG_REQUEST_COMPRESSED 0x02 /* See MS-SMB2 2.2.19 */

/* Channel field for read and write: exactly one of following flags can be set*/
#define SMB2_CHANNEL_NONE	cpu_to_le32(0x00000000)
#define SMB2_CHANNEL_RDMA_V1	cpu_to_le32(0x00000001) /* SMB3 or later */
#define SMB2_CHANNEL_RDMA_V1_INVALIDATE cpu_to_le32(0x00000002) /* >= SMB3.02 */

/* SMB2 read request without RFC1001 length at the beginning */
struct smb2_read_plain_req {
	struct smb2_sync_hdr sync_hdr;
	__le16 StructureSize; /* Must be 49 */
	__u8   Padding; /* offset from start of SMB2 header to place read */
	__u8   Flags; /* MBZ unless SMB3.02 or later */
	__le32 Length;
	__le64 Offset;
	__u64  PersistentFileId; /* opaque endianness */
	__u64  VolatileFileId; /* opaque endianness */
	__le32 MinimumCount;
	__le32 Channel; /* MBZ except for SMB3 or later */
	__le32 RemainingBytes;
	__le16 ReadChannelInfoOffset;
	__le16 ReadChannelInfoLength;
	__u8   Buffer[1];
} __packed;

struct smb2_read_rsp {
	struct smb2_sync_hdr sync_hdr;
	__le16 StructureSize; /* Must be 17 */
	__u8   DataOffset;
	__u8   Reserved;
	__le32 DataLength;
	__le32 DataRemaining;
	__u32  Reserved2;
	__u8   Buffer[1];
} __packed;

/* For write request Flags field below the following flags are defined: */
#define SMB2_WRITEFLAG_WRITE_THROUGH	0x00000001	/* SMB2.1 or later */
#define SMB2_WRITEFLAG_WRITE_UNBUFFERED	0x00000002	/* SMB3.02 or later */

struct smb2_write_req {
	struct smb2_sync_hdr sync_hdr;
	__le16 StructureSize; /* Must be 49 */
	__le16 DataOffset; /* offset from start of SMB2 header to write data */
	__le32 Length;
	__le64 Offset;
	__u64  PersistentFileId; /* opaque endianness */
	__u64  VolatileFileId; /* opaque endianness */
	__le32 Channel; /* Reserved MBZ */
	__le32 RemainingBytes;
	__le16 WriteChannelInfoOffset;
	__le16 WriteChannelInfoLength;
	__le32 Flags;
	__u8   Buffer[1];
} __packed;

struct smb2_write_rsp {
	struct smb2_sync_hdr sync_hdr;
	__le16 StructureSize; /* Must be 17 */
	__u8   DataOffset;
	__u8   Reserved;
	__le32 DataLength;
	__le32 DataRemaining;
	__u32  Reserved2;
	__u8   Buffer[1];
} __packed;

/* notify flags */
#define SMB2_WATCH_TREE			0x0001

/* notify completion filter flags. See MS-FSCC 2.6 and MS-SMB2 2.2.35 */
#define FILE_NOTIFY_CHANGE_FILE_NAME		0x00000001
#define FILE_NOTIFY_CHANGE_DIR_NAME		0x00000002
#define FILE_NOTIFY_CHANGE_ATTRIBUTES		0x00000004
#define FILE_NOTIFY_CHANGE_SIZE			0x00000008
#define FILE_NOTIFY_CHANGE_LAST_WRITE		0x00000010
#define FILE_NOTIFY_CHANGE_LAST_ACCESS		0x00000020
#define FILE_NOTIFY_CHANGE_CREATION		0x00000040
#define FILE_NOTIFY_CHANGE_EA			0x00000080
#define FILE_NOTIFY_CHANGE_SECURITY		0x00000100
#define FILE_NOTIFY_CHANGE_STREAM_NAME		0x00000200
#define FILE_NOTIFY_CHANGE_STREAM_SIZE		0x00000400
#define FILE_NOTIFY_CHANGE_STREAM_WRITE		0x00000800

struct smb2_change_notify_req {
	struct smb2_sync_hdr sync_hdr;
	__le16	StructureSize;
	__le16	Flags;
	__le32	OutputBufferLength;
	__u64	PersistentFileId; /* opaque endianness */
	__u64	VolatileFileId; /* opaque endianness */
	__le32	CompletionFilter;
	__u32	Reserved;
} __packed;

struct smb2_change_notify_rsp {
	struct smb2_sync_hdr sync_hdr;
	__le16	StructureSize;  /* Must be 9 */
	__le16	OutputBufferOffset;
	__le32	OutputBufferLength;
	__u8	Buffer[1]; /* array of file notify structs */
} __packed;

#define SMB2_LOCKFLAG_SHARED_LOCK	0x0001
#define SMB2_LOCKFLAG_EXCLUSIVE_LOCK	0x0002
#define SMB2_LOCKFLAG_UNLOCK		0x0004
#define SMB2_LOCKFLAG_FAIL_IMMEDIATELY	0x0010

struct smb2_lock_element {
	__le64 Offset;
	__le64 Length;
	__le32 Flags;
	__le32 Reserved;
} __packed;

struct smb2_lock_req {
	struct smb2_sync_hdr sync_hdr;
	__le16 StructureSize; /* Must be 48 */
	__le16 LockCount;
	__le32 Reserved;
	__u64  PersistentFileId; /* opaque endianness */
	__u64  VolatileFileId; /* opaque endianness */
	/* Followed by at least one */
	struct smb2_lock_element locks[1];
} __packed;

struct smb2_lock_rsp {
	struct smb2_sync_hdr sync_hdr;
	__le16 StructureSize; /* Must be 4 */
	__le16 Reserved;
} __packed;

struct smb2_echo_req {
	struct smb2_sync_hdr sync_hdr;
	__le16 StructureSize;	/* Must be 4 */
	__u16  Reserved;
} __packed;

struct smb2_echo_rsp {
	struct smb2_sync_hdr sync_hdr;
	__le16 StructureSize;	/* Must be 4 */
	__u16  Reserved;
} __packed;

/* search (query_directory) Flags field */
#define SMB2_RESTART_SCANS		0x01
#define SMB2_RETURN_SINGLE_ENTRY	0x02
#define SMB2_INDEX_SPECIFIED		0x04
#define SMB2_REOPEN			0x10

struct smb2_query_directory_req {
	struct smb2_sync_hdr sync_hdr;
	__le16 StructureSize; /* Must be 33 */
	__u8   FileInformationClass;
	__u8   Flags;
	__le32 FileIndex;
	__u64  PersistentFileId; /* opaque endianness */
	__u64  VolatileFileId; /* opaque endianness */
	__le16 FileNameOffset;
	__le16 FileNameLength;
	__le32 OutputBufferLength;
	__u8   Buffer[1];
} __packed;

struct smb2_query_directory_rsp {
	struct smb2_sync_hdr sync_hdr;
	__le16 StructureSize; /* Must be 9 */
	__le16 OutputBufferOffset;
	__le32 OutputBufferLength;
	__u8   Buffer[1];
} __packed;

/* Possible InfoType values */
#define SMB2_O_INFO_FILE	0x01
#define SMB2_O_INFO_FILESYSTEM	0x02
#define SMB2_O_INFO_SECURITY	0x03
#define SMB2_O_INFO_QUOTA	0x04

/* Security info type additionalinfo flags. See MS-SMB2 (2.2.37) or MS-DTYP */
#define OWNER_SECINFO   0x00000001
#define GROUP_SECINFO   0x00000002
#define DACL_SECINFO   0x00000004
#define SACL_SECINFO   0x00000008
#define LABEL_SECINFO   0x00000010
#define ATTRIBUTE_SECINFO   0x00000020
#define SCOPE_SECINFO   0x00000040
#define BACKUP_SECINFO   0x00010000
#define UNPROTECTED_SACL_SECINFO   0x10000000
#define UNPROTECTED_DACL_SECINFO   0x20000000
#define PROTECTED_SACL_SECINFO   0x40000000
#define PROTECTED_DACL_SECINFO   0x80000000

/* Flags used for FileFullEAinfo */
#define SL_RESTART_SCAN		0x00000001
#define SL_RETURN_SINGLE_ENTRY	0x00000002
#define SL_INDEX_SPECIFIED	0x00000004

struct smb2_query_info_req {
	struct smb2_sync_hdr sync_hdr;
	__le16 StructureSize; /* Must be 41 */
	__u8   InfoType;
	__u8   FileInfoClass;
	__le32 OutputBufferLength;
	__le16 InputBufferOffset;
	__u16  Reserved;
	__le32 InputBufferLength;
	__le32 AdditionalInformation;
	__le32 Flags;
	__u64  PersistentFileId; /* opaque endianness */
	__u64  VolatileFileId; /* opaque endianness */
	__u8   Buffer[1];
} __packed;

struct smb2_query_info_rsp {
	struct smb2_sync_hdr sync_hdr;
	__le16 StructureSize; /* Must be 9 */
	__le16 OutputBufferOffset;
	__le32 OutputBufferLength;
	__u8   Buffer[1];
} __packed;

/*
 * Maximum number of iovs we need for a set-info request.
 * The largest one is rename/hardlink
 * [0] : struct smb2_set_info_req + smb2_file_[rename|link]_info
 * [1] : path
 * [2] : compound padding
 */
#define SMB2_SET_INFO_IOV_SIZE 3

struct smb2_set_info_req {
	struct smb2_sync_hdr sync_hdr;
	__le16 StructureSize; /* Must be 33 */
	__u8   InfoType;
	__u8   FileInfoClass;
	__le32 BufferLength;
	__le16 BufferOffset;
	__u16  Reserved;
	__le32 AdditionalInformation;
	__u64  PersistentFileId; /* opaque endianness */
	__u64  VolatileFileId; /* opaque endianness */
	__u8   Buffer[1];
} __packed;

struct smb2_set_info_rsp {
	struct smb2_sync_hdr sync_hdr;
	__le16 StructureSize; /* Must be 2 */
} __packed;

struct smb2_oplock_break {
	struct smb2_sync_hdr sync_hdr;
	__le16 StructureSize; /* Must be 24 */
	__u8   OplockLevel;
	__u8   Reserved;
	__le32 Reserved2;
	__u64  PersistentFid;
	__u64  VolatileFid;
} __packed;

#define SMB2_NOTIFY_BREAK_LEASE_FLAG_ACK_REQUIRED cpu_to_le32(0x01)

struct smb2_lease_break {
	struct smb2_sync_hdr sync_hdr;
	__le16 StructureSize; /* Must be 44 */
	__le16 Reserved;
	__le32 Flags;
	__u8   LeaseKey[16];
	__le32 CurrentLeaseState;
	__le32 NewLeaseState;
	__le32 BreakReason;
	__le32 AccessMaskHint;
	__le32 ShareMaskHint;
} __packed;

struct smb2_lease_ack {
	struct smb2_sync_hdr sync_hdr;
	__le16 StructureSize; /* Must be 36 */
	__le16 Reserved;
	__le32 Flags;
	__u8   LeaseKey[16];
	__le32 LeaseState;
	__le64 LeaseDuration;
} __packed;

/*
 *	PDU infolevel structure definitions
 *	BB consider moving to a different header
 */

/* File System Information Classes */
#define FS_VOLUME_INFORMATION		1 /* Query */
#define FS_LABEL_INFORMATION		2 /* Local only */
#define FS_SIZE_INFORMATION		3 /* Query */
#define FS_DEVICE_INFORMATION		4 /* Query */
#define FS_ATTRIBUTE_INFORMATION	5 /* Query */
#define FS_CONTROL_INFORMATION		6 /* Query, Set */
#define FS_FULL_SIZE_INFORMATION	7 /* Query */
#define FS_OBJECT_ID_INFORMATION	8 /* Query, Set */
#define FS_DRIVER_PATH_INFORMATION	9 /* Local only */
#define FS_VOLUME_FLAGS_INFORMATION	10 /* Local only */
#define FS_SECTOR_SIZE_INFORMATION	11 /* SMB3 or later. Query */
#define FS_POSIX_INFORMATION		100 /* SMB3.1.1 POSIX. Query */

struct smb2_fs_full_size_info {
	__le64 TotalAllocationUnits;
	__le64 CallerAvailableAllocationUnits;
	__le64 ActualAvailableAllocationUnits;
	__le32 SectorsPerAllocationUnit;
	__le32 BytesPerSector;
} __packed;

#define SSINFO_FLAGS_ALIGNED_DEVICE		0x00000001
#define SSINFO_FLAGS_PARTITION_ALIGNED_ON_DEVICE 0x00000002
#define SSINFO_FLAGS_NO_SEEK_PENALTY		0x00000004
#define SSINFO_FLAGS_TRIM_ENABLED		0x00000008

/* sector size info struct */
struct smb3_fs_ss_info {
	__le32 LogicalBytesPerSector;
	__le32 PhysicalBytesPerSectorForAtomicity;
	__le32 PhysicalBytesPerSectorForPerf;
	__le32 FileSystemEffectivePhysicalBytesPerSectorForAtomicity;
	__le32 Flags;
	__le32 ByteOffsetForSectorAlignment;
	__le32 ByteOffsetForPartitionAlignment;
} __packed;

/* volume info struct - see MS-FSCC 2.5.9 */
#define MAX_VOL_LABEL_LEN	32
struct smb3_fs_vol_info {
	__le64	VolumeCreationTime;
	__u32	VolumeSerialNumber;
	__le32	VolumeLabelLength; /* includes trailing null */
	__u8	SupportsObjects; /* True if eg like NTFS, supports objects */
	__u8	Reserved;
	__u8	VolumeLabel[0]; /* variable len */
} __packed;

/* partial list of QUERY INFO levels */
#define FILE_DIRECTORY_INFORMATION	1
#define FILE_FULL_DIRECTORY_INFORMATION 2
#define FILE_BOTH_DIRECTORY_INFORMATION 3
#define FILE_BASIC_INFORMATION		4
#define FILE_STANDARD_INFORMATION	5
#define FILE_INTERNAL_INFORMATION	6
#define FILE_EA_INFORMATION	        7
#define FILE_ACCESS_INFORMATION		8
#define FILE_NAME_INFORMATION		9
#define FILE_RENAME_INFORMATION		10
#define FILE_LINK_INFORMATION		11
#define FILE_NAMES_INFORMATION		12
#define FILE_DISPOSITION_INFORMATION	13
#define FILE_POSITION_INFORMATION	14
#define FILE_FULL_EA_INFORMATION	15
#define FILE_MODE_INFORMATION		16
#define FILE_ALIGNMENT_INFORMATION	17
#define FILE_ALL_INFORMATION		18
#define FILE_ALLOCATION_INFORMATION	19
#define FILE_END_OF_FILE_INFORMATION	20
#define FILE_ALTERNATE_NAME_INFORMATION 21
#define FILE_STREAM_INFORMATION		22
#define FILE_PIPE_INFORMATION		23
#define FILE_PIPE_LOCAL_INFORMATION	24
#define FILE_PIPE_REMOTE_INFORMATION	25
#define FILE_MAILSLOT_QUERY_INFORMATION 26
#define FILE_MAILSLOT_SET_INFORMATION	27
#define FILE_COMPRESSION_INFORMATION	28
#define FILE_OBJECT_ID_INFORMATION	29
/* Number 30 not defined in documents */
#define FILE_MOVE_CLUSTER_INFORMATION	31
#define FILE_QUOTA_INFORMATION		32
#define FILE_REPARSE_POINT_INFORMATION	33
#define FILE_NETWORK_OPEN_INFORMATION	34
#define FILE_ATTRIBUTE_TAG_INFORMATION	35
#define FILE_TRACKING_INFORMATION	36
#define FILEID_BOTH_DIRECTORY_INFORMATION 37
#define FILEID_FULL_DIRECTORY_INFORMATION 38
#define FILE_VALID_DATA_LENGTH_INFORMATION 39
#define FILE_SHORT_NAME_INFORMATION	40
#define FILE_SFIO_RESERVE_INFORMATION	44
#define FILE_SFIO_VOLUME_INFORMATION	45
#define FILE_HARD_LINK_INFORMATION	46
#define FILE_NORMALIZED_NAME_INFORMATION 48
#define FILEID_GLOBAL_TX_DIRECTORY_INFORMATION 50
#define FILE_STANDARD_LINK_INFORMATION	54

struct smb2_file_internal_info {
	__le64 IndexNumber;
} __packed; /* level 6 Query */

struct smb2_file_rename_info { /* encoding of request for level 10 */
	__u8   ReplaceIfExists; /* 1 = replace existing target with new */
				/* 0 = fail if target already exists */
	__u8   Reserved[7];
	__u64  RootDirectory;  /* MBZ for network operations (why says spec?) */
	__le32 FileNameLength;
	char   FileName[0];     /* New name to be assigned */
} __packed; /* level 10 Set */

struct smb2_file_link_info { /* encoding of request for level 11 */
	__u8   ReplaceIfExists; /* 1 = replace existing link with new */
				/* 0 = fail if link already exists */
	__u8   Reserved[7];
	__u64  RootDirectory;  /* MBZ for network operations (why says spec?) */
	__le32 FileNameLength;
	char   FileName[0];     /* Name to be assigned to new link */
} __packed; /* level 11 Set */

struct smb2_file_full_ea_info { /* encoding of response for level 15 */
	__le32 next_entry_offset;
	__u8   flags;
	__u8   ea_name_length;
	__le16 ea_value_length;
	char   ea_data[0]; /* \0 terminated name plus value */
} __packed; /* level 15 Set */

/*
 * This level 18, although with struct with same name is different from cifs
 * level 0x107. Level 0x107 has an extra u64 between AccessFlags and
 * CurrentByteOffset.
 */
struct smb2_file_all_info { /* data block encoding of response to level 18 */
	__le64 CreationTime;	/* Beginning of FILE_BASIC_INFO equivalent */
	__le64 LastAccessTime;
	__le64 LastWriteTime;
	__le64 ChangeTime;
	__le32 Attributes;
	__u32  Pad1;		/* End of FILE_BASIC_INFO_INFO equivalent */
	__le64 AllocationSize;	/* Beginning of FILE_STANDARD_INFO equivalent */
	__le64 EndOfFile;	/* size ie offset to first free byte in file */
	__le32 NumberOfLinks;	/* hard links */
	__u8   DeletePending;
	__u8   Directory;
	__u16  Pad2;		/* End of FILE_STANDARD_INFO equivalent */
	__le64 IndexNumber;
	__le32 EASize;
	__le32 AccessFlags;
	__le64 CurrentByteOffset;
	__le32 Mode;
	__le32 AlignmentRequirement;
	__le32 FileNameLength;
	char   FileName[1];
} __packed; /* level 18 Query */

struct smb2_file_eof_info { /* encoding of request for level 10 */
	__le64 EndOfFile; /* new end of file value */
} __packed; /* level 20 Set */

extern char smb2_padding[7];

#endif				/* _SMB2PDU_H */<|MERGE_RESOLUTION|>--- conflicted
+++ resolved
@@ -296,8 +296,6 @@
 	__le16	Ciphers[1]; /* Ciphers[0] since only one used now */
 } __packed;
 
-<<<<<<< HEAD
-=======
 /* See MS-SMB2 2.2.3.1.3 */
 #define SMB3_COMPRESS_NONE	cpu_to_le16(0x0000)
 #define SMB3_COMPRESS_LZNT1	cpu_to_le16(0x0001)
@@ -319,7 +317,6 @@
  * Its struct simply contains NetName, an array of Unicode characters
  */
 
->>>>>>> 0ecfebd2
 #define POSIX_CTXT_DATA_LEN	16
 struct smb2_posix_neg_context {
 	__le16	ContextType; /* 0x100 */
