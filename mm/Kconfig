--- conflicted
+++ resolved
@@ -581,7 +581,6 @@
 	  You can check speed with zsmalloc benchmark:
 	  https://github.com/spartacus06/zsmapbench
 
-<<<<<<< HEAD
 config MAX_STACK_SIZE_MB
 	int "Maximum user stack size for 32-bit processes (MB)"
 	default 80
@@ -596,7 +595,6 @@
 	  changed to a smaller value in which case that is used.
 
 	  A sane initial value is 80 MB.
-=======
+
 config GENERIC_EARLY_IOREMAP
-	bool
->>>>>>> b02a82bf
+	bool