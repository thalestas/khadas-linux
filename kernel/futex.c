--- conflicted
+++ resolved
@@ -830,7 +830,6 @@
 					goto out_state;
 				}
 
-<<<<<<< HEAD
 				/*
 				 * If TID is 0, then either the dying owner
 				 * has not yet executed exit_pi_state_list()
@@ -848,25 +847,6 @@
 				 * then the pi_state must have an
 				 * owner. [7]
 				 */
-=======
-				/*
-				 * If TID is 0, then either the dying owner
-				 * has not yet executed exit_pi_state_list()
-				 * or some waiter acquired the rtmutex in the
-				 * pi state, but did not yet fixup the TID in
-				 * user space.
-				 *
-				 * Take a ref on the state and return. [6]
-				 */
-				if (!pid)
-					goto out_state;
-			} else {
-				/*
-				 * If the owner died bit is not set,
-				 * then the pi_state must have an
-				 * owner. [7]
-				 */
->>>>>>> 890ca622
 				if (!pi_state->owner)
 					return -EINVAL;
 			}
@@ -1576,7 +1556,7 @@
 			    requeue_pi ? VERIFY_WRITE : VERIFY_READ);
 	if (unlikely(ret != 0))
 		goto out_put_key1;
-	
+
 	/*
 	 * The check above which compares uaddrs is not sufficient for
 	 * shared futexes. We need to compare the keys:
@@ -2645,10 +2625,7 @@
 	 * shared futexes. We need to compare the keys:
 	 */
 	if (match_futex(&q.key, &key2)) {
-<<<<<<< HEAD
 		queue_unlock(hb);
-=======
->>>>>>> 890ca622
 		ret = -EINVAL;
 		goto out_put_keys;
 	}
